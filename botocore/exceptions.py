--- conflicted
+++ resolved
@@ -480,10 +480,7 @@
     """Error when invalid retry configuration is specified"""
     fmt = (
         'Value provided to "max_attempts": {provided_max_attempts} must '
-<<<<<<< HEAD
         'be an integer greater than or equal to one.'
-=======
-        'be an integer greater than or equal to {min_value}.'
     )
 
 
@@ -491,16 +488,7 @@
     """Error when invalid retry mode configuration is specified"""
     fmt = (
         'Invalid value provided to "mode": "{provided_retry_mode}" must '
-        'be one of: "legacy", "standard", "adaptive"'
->>>>>>> fb2f1261
-    )
-
-
-class InvalidRetryModeError(InvalidRetryConfigurationError):
-    """Error when invalid retry mode configuration is specified"""
-    fmt = (
-        'Invalid value provided to "mode": "{provided_retry_mode}" must '
-        'be one of: "standard"'
+        'be one of: "standard" or "adaptive"'
     )
 
 
@@ -554,7 +542,6 @@
         self.kwargs = kwargs
 
 
-<<<<<<< HEAD
 class SSOError(BotoCoreError):
     fmt = "An unspecified error happened when resolving SSO credentials"
 
@@ -578,8 +565,6 @@
     )
 
 
-=======
->>>>>>> fb2f1261
 class CapacityNotAvailableError(BotoCoreError):
     fmt = (
         'Insufficient request capacity available.'
