# Copyright 2014 Amazon.com, Inc. or its affiliates. All Rights Reserved.
#
# Licensed under the Apache License, Version 2.0 (the "License"). You
# may not use this file except in compliance with the License. A copy of
# the License is located at
#
# http://aws.amazon.com/apache2.0/
#
# or in the "license" file accompanying this file. This file is
# distributed on an "AS IS" BASIS, WITHOUT WARRANTIES OR CONDITIONS OF
# ANY KIND, either express or implied. See the License for the specific
# language governing permissions and limitations under the License.
import logging
import functools

from botocore import waiter, xform_name
from botocore.args import ClientArgsCreator
from botocore.auth import AUTH_TYPE_MAPS
from botocore.awsrequest import prepare_request_dict
from botocore.docs.docstring import ClientMethodDocstring
from botocore.docs.docstring import PaginatorDocstring
from botocore.exceptions import (
    ClientError, DataNotFoundError, OperationNotPageableError,
    UnknownSignatureVersionError, InvalidEndpointDiscoveryConfigurationError
)
from botocore.hooks import first_non_none_response
from botocore.model import ServiceModel
from botocore.paginate import Paginator
from botocore.utils import (
    CachedProperty, get_service_module_name, S3RegionRedirector,
    S3ArnParamHandler, S3EndpointSetter, ensure_boolean,
    S3ControlArnParamHandler, S3ControlEndpointSetter,
)
from botocore.args import ClientArgsCreator
from botocore import UNSIGNED
# Keep this imported.  There's pre-existing code that uses
# "from botocore.client import Config".
from botocore.config import Config
from botocore.history import get_global_history_recorder
from botocore.discovery import (
    EndpointDiscoveryHandler, EndpointDiscoveryManager,
    block_endpoint_discovery_required_operations
)
from botocore.retries import standard
from botocore.retries import adaptive


logger = logging.getLogger(__name__)
history_recorder = get_global_history_recorder()


class ClientCreator(object):
    """Creates client objects for a service."""
    def __init__(self, loader, endpoint_resolver, user_agent, event_emitter,
                 response_parser_factory=None, exceptions_factory=None,
                 config_store=None):
        self._loader = loader
        self._endpoint_resolver = endpoint_resolver
        self._user_agent = user_agent
        self._event_emitter = event_emitter
        self._response_parser_factory = response_parser_factory
        self._exceptions_factory = exceptions_factory
        # TODO: Migrate things away from scoped_config in favor of the
        # config_store.  The config store can pull things from both the scoped
        # config and environment variables (and potentially more in the
        # future).
        self._config_store = config_store

    def create_client(self, service_name, region_name, is_secure=True,
                      endpoint_url=None, verify=None,
                      credentials=None, scoped_config=None,
                      client_config=None):
        responses = self._event_emitter.emit(
            'choose-service-name', service_name=service_name)
        service_name = first_non_none_response(responses, default=service_name)
        service_model = self._load_service_model(service_name)
        cls = self._create_client_class(service_name, service_model)
        endpoint_bridge = ClientEndpointBridge(
            self._endpoint_resolver, scoped_config, client_config,
            service_signing_name=service_model.metadata.get('signingName'))
        client_args = self._get_client_args(
            service_model, region_name, is_secure, endpoint_url,
            verify, credentials, scoped_config, client_config, endpoint_bridge)
        service_client = cls(**client_args)
        self._register_retries(service_client)
        self._register_s3_events(
            service_client, endpoint_bridge, endpoint_url, client_config,
            scoped_config)
        self._register_s3_control_events(
            service_client, endpoint_bridge, endpoint_url, client_config,
            scoped_config)
        self._register_endpoint_discovery(
            service_client, endpoint_url, client_config
        )
        return service_client

    def create_client_class(self, service_name):
        service_model = self._load_service_model(service_name)
        return self._create_client_class(service_name, service_model)

    def _create_client_class(self, service_name, service_model):
        class_attributes = self._create_methods(service_model)
        py_name_to_operation_name = self._create_name_mapping(service_model)
        class_attributes['_PY_TO_OP_NAME'] = py_name_to_operation_name
        bases = [BaseClient]
        service_id = service_model.service_id.hyphenize()
        self._event_emitter.emit(
            'creating-client-class.%s' % service_id,
            class_attributes=class_attributes,
            base_classes=bases)
        class_name = get_service_module_name(service_model)
        cls = type(str(class_name), tuple(bases), class_attributes)
        return cls

    def _load_service_model(self, service_name):
        json_model = self._loader.load_service_model(service_name, 'service-2')
        service_model = ServiceModel(json_model, service_name=service_name)
        return service_model

    def _register_retries(self, client):
        retry_mode = client.meta.config.retries['mode']
        if retry_mode == 'standard':
            self._register_v2_standard_retries(client)
        elif retry_mode == 'adaptive':
            self._register_v2_standard_retries(client)
            self._register_v2_adaptive_retries(client)

    def _register_v2_standard_retries(self, client):
        max_attempts = client.meta.config.retries.get('max_attempts')
        kwargs = {'client': client}
        if max_attempts is not None:
            kwargs['max_attempts'] = max_attempts
        standard.register_retry_handler(**kwargs)

    def _register_v2_adaptive_retries(self, client):
        adaptive.register_retry_handler(client)

    def _register_endpoint_discovery(self, client, endpoint_url, config):
        if endpoint_url is not None:
            # Don't register any handlers in the case of a custom endpoint url
            return
        # Only attach handlers if the service supports discovery
        if client.meta.service_model.endpoint_discovery_operation is None:
            return
        events = client.meta.events
        service_id = client.meta.service_model.service_id.hyphenize()
        enabled = False
        if config and config.endpoint_discovery_enabled is not None:
            enabled = config.endpoint_discovery_enabled
        elif self._config_store:
            enabled = self._config_store.get_config_variable(
                'endpoint_discovery_enabled')

        enabled = self._normalize_endpoint_discovery_config(enabled)
        if enabled and self._requires_endpoint_discovery(client, enabled):
            discover = enabled is True
            manager = EndpointDiscoveryManager(client, always_discover=discover)
            handler = EndpointDiscoveryHandler(manager)
            handler.register(events, service_id)
        else:
            events.register('before-parameter-build',
                            block_endpoint_discovery_required_operations)

    def _normalize_endpoint_discovery_config(self, enabled):
        """Config must either be a boolean-string or string-literal 'auto'"""
        if isinstance(enabled, str):
            enabled = enabled.lower().strip()
            if enabled == 'auto':
                return enabled
            elif enabled in ('true', 'false'):
                return ensure_boolean(enabled)
        elif isinstance(enabled, bool):
            return enabled

        raise InvalidEndpointDiscoveryConfigurationError(config_value=enabled)

    def _requires_endpoint_discovery(self, client, enabled):
        if enabled == "auto":
            return client.meta.service_model.endpoint_discovery_required
        return enabled

    def _register_s3_events(self, client, endpoint_bridge, endpoint_url,
                            client_config, scoped_config):
        if client.meta.service_model.service_name != 's3':
            return
        S3RegionRedirector(endpoint_bridge, client).register()
        S3ArnParamHandler().register(client.meta.events)
        S3EndpointSetter(
            endpoint_resolver=self._endpoint_resolver,
            region=client.meta.region_name,
            s3_config=client.meta.config.s3,
            endpoint_url=endpoint_url,
            partition=client.meta.partition
        ).register(client.meta.events)
<<<<<<< HEAD
=======
        self._set_s3_presign_signature_version(
            client.meta, client_config, scoped_config)

    def _register_s3_control_events(
        self, client, endpoint_bridge,
        endpoint_url, client_config, scoped_config
    ):
        if client.meta.service_model.service_name != 's3control':
            return
        S3ControlArnParamHandler().register(client.meta.events)
        S3ControlEndpointSetter(
            endpoint_resolver=self._endpoint_resolver,
            region=client.meta.region_name,
            s3_config=client.meta.config.s3,
            endpoint_url=endpoint_url,
            partition=client.meta.partition
        ).register(client.meta.events)

    def _set_s3_presign_signature_version(self, client_meta,
                                          client_config, scoped_config):
        # This will return the manually configured signature version, or None
        # if none was manually set. If a customer manually sets the signature
        # version, we always want to use what they set.
        provided_signature_version = _get_configured_signature_version(
            's3', client_config, scoped_config)
        if provided_signature_version is not None:
            return

        # Check to see if the region is a region that we know about. If we
        # don't know about a region, then we can safely assume it's a new
        # region that is sigv4 only, since all new S3 regions only allow sigv4.
        # The only exception is aws-global. This is a pseudo-region for the
        # global endpoint, we should respect the signature versions it
        # supports, which includes v2.
        regions = self._endpoint_resolver.get_available_endpoints(
            's3', client_meta.partition)
        if client_meta.region_name != 'aws-global' and \
                client_meta.region_name not in regions:
            return

        # If it is a region we know about, we want to default to sigv2, so here
        # we check to see if it is available.
        endpoint = self._endpoint_resolver.construct_endpoint(
            's3', client_meta.region_name)
        signature_versions = endpoint['signatureVersions']
        if 's3' not in signature_versions:
            return

        # We now know that we're in a known region that supports sigv2 and
        # the customer hasn't set a signature version so we default the
        # signature version to sigv2.
        client_meta.events.register(
            'choose-signer.s3', self._default_s3_presign_to_sigv2)

    def _default_s3_presign_to_sigv2(self, signature_version, **kwargs):
        """
        Returns the 's3' (sigv2) signer if presigning an s3 request. This is
        intended to be used to set the default signature version for the signer
        to sigv2.

        :type signature_version: str
        :param signature_version: The current client signature version.

        :type signing_name: str
        :param signing_name: The signing name of the service.

        :return: 's3' if the request is an s3 presign request, None otherwise
        """
        for suffix in ['-query', '-presign-post']:
            if signature_version.endswith(suffix):
                return 's3' + suffix
>>>>>>> 5309bf77

    def _get_client_args(self, service_model, region_name, is_secure,
                         endpoint_url, verify, credentials,
                         scoped_config, client_config, endpoint_bridge):
        args_creator = ClientArgsCreator(
            self._event_emitter, self._user_agent,
            self._response_parser_factory, self._loader,
            self._exceptions_factory, config_store=self._config_store)
        return args_creator.get_client_args(
            service_model, region_name, is_secure, endpoint_url,
            verify, credentials, scoped_config, client_config, endpoint_bridge)

    def _create_methods(self, service_model):
        op_dict = {}
        for operation_name in service_model.operation_names:
            py_operation_name = xform_name(operation_name)
            op_dict[py_operation_name] = self._create_api_method(
                py_operation_name, operation_name, service_model)
        return op_dict

    def _create_name_mapping(self, service_model):
        # py_name -> OperationName, for every operation available
        # for a service.
        mapping = {}
        for operation_name in service_model.operation_names:
            py_operation_name = xform_name(operation_name)
            mapping[py_operation_name] = operation_name
        return mapping

    def _create_api_method(self, py_operation_name, operation_name,
                           service_model):
        def _api_call(self, *args, **kwargs):
            # We're accepting *args so that we can give a more helpful
            # error message than TypeError: _api_call takes exactly
            # 1 argument.
            if args:
                raise TypeError(
                    "%s() only accepts keyword arguments." % py_operation_name)
            # The "self" in this scope is referring to the BaseClient.
            return self._make_api_call(operation_name, kwargs)

        _api_call.__name__ = str(py_operation_name)

        # Add the docstring to the client method
        operation_model = service_model.operation_model(operation_name)
        docstring = ClientMethodDocstring(
            operation_model=operation_model,
            method_name=operation_name,
            event_emitter=self._event_emitter,
            method_description=operation_model.documentation,
            example_prefix='response = client.%s' % py_operation_name,
            include_signature=False
        )
        _api_call.__doc__ = docstring
        return _api_call


class ClientEndpointBridge(object):
    """Bridges endpoint data and client creation

    This class handles taking out the relevant arguments from the endpoint
    resolver and determining which values to use, taking into account any
    client configuration options and scope configuration options.

    This class also handles determining what, if any, region to use if no
    explicit region setting is provided. For example, Amazon S3 client will
    utilize "us-east-1" by default if no region can be resolved."""

    DEFAULT_ENDPOINT = '{service}.{region}.amazonaws.com'
    _DUALSTACK_ENABLED_SERVICES = ['s3', 's3-control']

    def __init__(self, endpoint_resolver, scoped_config=None,
                 client_config=None, default_endpoint=None,
                 service_signing_name=None):
        self.service_signing_name = service_signing_name
        self.endpoint_resolver = endpoint_resolver
        self.scoped_config = scoped_config
        self.client_config = client_config
        self.default_endpoint = default_endpoint or self.DEFAULT_ENDPOINT

    def resolve(self, service_name, region_name=None, endpoint_url=None,
                is_secure=True):
        region_name = self._check_default_region(service_name, region_name)
        resolved = self.endpoint_resolver.construct_endpoint(
            service_name, region_name)

        # If we can't resolve the region, we'll attempt to get a global
        # endpoint for non-regionalized services (iam, route53, etc)
        if not resolved:
            # TODO: fallback partition_name should be configurable in the
            # future for users to define as needed.
            resolved = self.endpoint_resolver.construct_endpoint(
                service_name, region_name, partition_name='aws')

        if resolved:
            return self._create_endpoint(
                resolved, service_name, region_name, endpoint_url, is_secure)
        else:
            return self._assume_endpoint(service_name, region_name,
                                         endpoint_url, is_secure)

    def _check_default_region(self, service_name, region_name):
        if region_name is not None:
            return region_name
        # Use the client_config region if no explicit region was provided.
        if self.client_config and self.client_config.region_name is not None:
            return self.client_config.region_name

    def _create_endpoint(self, resolved, service_name, region_name,
                         endpoint_url, is_secure):
        explicit_region = region_name is not None
        region_name, signing_region = self._pick_region_values(
            resolved, region_name, endpoint_url)
        if endpoint_url is None:
            if self._is_s3_dualstack_mode(service_name):
                endpoint_url = self._create_dualstack_endpoint(
                    service_name, region_name,
                    resolved['dnsSuffix'], is_secure, explicit_region)
            else:
                endpoint_url = self._make_url(
                    resolved.get('hostname'), is_secure,
                    resolved.get('protocols', [])
                )
        signature_version = self._resolve_signature_version(
            service_name, resolved)
        signing_name = self._resolve_signing_name(service_name, resolved)
        return self._create_result(
            service_name=service_name, region_name=region_name,
            signing_region=signing_region, signing_name=signing_name,
            endpoint_url=endpoint_url, metadata=resolved,
            signature_version=signature_version)

    def _is_s3_dualstack_mode(self, service_name):
        if service_name not in self._DUALSTACK_ENABLED_SERVICES:
            return False
        # TODO: This normalization logic is duplicated from the
        # ClientArgsCreator class.  Consolidate everything to
        # ClientArgsCreator.  _resolve_signature_version also has similarly
        # duplicated logic.
        client_config = self.client_config
        if client_config is not None and client_config.s3 is not None and \
                'use_dualstack_endpoint' in client_config.s3:
            # Client config trumps scoped config.
            return client_config.s3['use_dualstack_endpoint']
        if self.scoped_config is None:
            return False
        enabled = self.scoped_config.get('s3', {}).get(
            'use_dualstack_endpoint', False)
        if enabled in [True, 'True', 'true']:
            return True
        return False

    def _create_dualstack_endpoint(self, service_name, region_name,
                                   dns_suffix, is_secure, explicit_region):
        if not explicit_region and region_name == 'aws-global':
            # If the region_name passed was not explicitly set, default to
            # us-east-1 instead of the modeled default aws-global. Dualstack
            # does not support aws-global
            region_name = 'us-east-1'
        hostname = '{service}.dualstack.{region}.{dns_suffix}'.format(
            service=service_name, region=region_name,
            dns_suffix=dns_suffix)
        # Dualstack supports http and https so were hardcoding this value for
        # now.  This can potentially move into the endpoints.json file.
        return self._make_url(hostname, is_secure, ['http', 'https'])

    def _assume_endpoint(self, service_name, region_name, endpoint_url,
                         is_secure):
        if endpoint_url is None:
            # Expand the default hostname URI template.
            hostname = self.default_endpoint.format(
                service=service_name, region=region_name)
            endpoint_url = self._make_url(hostname, is_secure,
                                          ['http', 'https'])
        logger.debug('Assuming an endpoint for %s, %s: %s',
                     service_name, region_name, endpoint_url)
        # We still want to allow the user to provide an explicit version.
        signature_version = self._resolve_signature_version(
            service_name, {'signatureVersions': ['v4']})
        signing_name = self._resolve_signing_name(service_name, resolved={})
        return self._create_result(
            service_name=service_name, region_name=region_name,
            signing_region=region_name, signing_name=signing_name,
            signature_version=signature_version, endpoint_url=endpoint_url,
            metadata={})

    def _create_result(self, service_name, region_name, signing_region,
                       signing_name, endpoint_url, signature_version,
                       metadata):
        return {
            'service_name': service_name,
            'region_name': region_name,
            'signing_region': signing_region,
            'signing_name': signing_name,
            'endpoint_url': endpoint_url,
            'signature_version': signature_version,
            'metadata': metadata
        }

    def _make_url(self, hostname, is_secure, supported_protocols):
        if is_secure and 'https' in supported_protocols:
            scheme = 'https'
        else:
            scheme = 'http'
        return '%s://%s' % (scheme, hostname)

    def _resolve_signing_name(self, service_name, resolved):
        # CredentialScope overrides everything else.
        if 'credentialScope' in resolved \
                and 'service' in resolved['credentialScope']:
            return resolved['credentialScope']['service']
        # Use the signingName from the model if present.
        if self.service_signing_name:
            return self.service_signing_name
        # Just assume is the same as the service name.
        return service_name

    def _pick_region_values(self, resolved, region_name, endpoint_url):
        signing_region = region_name
        if endpoint_url is None:
            # Do not use the region name or signing name from the resolved
            # endpoint if the user explicitly provides an endpoint_url. This
            # would happen if we resolve to an endpoint where the service has
            # a "defaults" section that overrides all endpoint with a single
            # hostname and credentialScope. This has been the case historically
            # for how STS has worked. The only way to resolve an STS endpoint
            # was to provide a region_name and an endpoint_url. In that case,
            # we would still resolve an endpoint, but we would not use the
            # resolved endpointName or signingRegion because we want to allow
            # custom endpoints.
            region_name = resolved['endpointName']
            signing_region = region_name
            if 'credentialScope' in resolved \
                    and 'region' in resolved['credentialScope']:
                signing_region = resolved['credentialScope']['region']
        return region_name, signing_region

    def _resolve_signature_version(self, service_name, resolved):
        configured_version = _get_configured_signature_version(
            service_name, self.client_config, self.scoped_config)
        if configured_version is not None:
            return configured_version

        # Pick a signature version from the endpoint metadata if present.
        if 'signatureVersions' in resolved:
            potential_versions = resolved['signatureVersions']
            if service_name == 's3':
                return 's3v4'
            if 'v4' in potential_versions:
                return 'v4'
            # Now just iterate over the signature versions in order until we
            # find the first one that is known to Botocore.
            for known in potential_versions:
                if known in AUTH_TYPE_MAPS:
                    return known
        raise UnknownSignatureVersionError(
            signature_version=resolved.get('signatureVersions'))


class BaseClient(object):

    # This is actually reassigned with the py->op_name mapping
    # when the client creator creates the subclass.  This value is used
    # because calls such as client.get_paginator('list_objects') use the
    # snake_case name, but we need to know the ListObjects form.
    # xform_name() does the ListObjects->list_objects conversion, but
    # we need the reverse mapping here.
    _PY_TO_OP_NAME = {}

    def __init__(self, serializer, endpoint, response_parser,
                 event_emitter, request_signer, service_model, loader,
                 client_config, partition, exceptions_factory):
        self._serializer = serializer
        self._endpoint = endpoint
        self._response_parser = response_parser
        self._request_signer = request_signer
        self._cache = {}
        self._loader = loader
        self._client_config = client_config
        self.meta = ClientMeta(event_emitter, self._client_config,
                               endpoint.host, service_model,
                               self._PY_TO_OP_NAME, partition)
        self._exceptions_factory = exceptions_factory
        self._exceptions = None
        self._register_handlers()

    def __getattr__(self, item):
        event_name = 'getattr.%s.%s' % (
            self._service_model.service_id.hyphenize(), item
        )
        handler, event_response = self.meta.events.emit_until_response(
            event_name, client=self)

        if event_response is not None:
            return event_response

        raise AttributeError(
            "'%s' object has no attribute '%s'" % (
                self.__class__.__name__, item)
        )

    def _register_handlers(self):
        # Register the handler required to sign requests.
        service_id = self.meta.service_model.service_id.hyphenize()
        self.meta.events.register(
            'request-created.%s' % service_id,
            self._request_signer.handler
        )

    @property
    def _service_model(self):
        return self.meta.service_model

    def _make_api_call(self, operation_name, api_params):
        operation_model = self._service_model.operation_model(operation_name)
        service_name = self._service_model.service_name
        history_recorder.record('API_CALL', {
            'service': service_name,
            'operation': operation_name,
            'params': api_params,
        })
        if operation_model.deprecated:
            logger.debug('Warning: %s.%s() is deprecated',
                         service_name, operation_name)
        request_context = {
            'client_region': self.meta.region_name,
            'client_config': self.meta.config,
            'has_streaming_input': operation_model.has_streaming_input,
            'auth_type': operation_model.auth_type,
        }
        request_dict = self._convert_to_request_dict(
            api_params, operation_model, context=request_context)

        service_id = self._service_model.service_id.hyphenize()
        handler, event_response = self.meta.events.emit_until_response(
            'before-call.{service_id}.{operation_name}'.format(
                service_id=service_id,
                operation_name=operation_name),
            model=operation_model, params=request_dict,
            request_signer=self._request_signer, context=request_context)

        if event_response is not None:
            http, parsed_response = event_response
        else:
            http, parsed_response = self._make_request(
                operation_model, request_dict, request_context)

        self.meta.events.emit(
            'after-call.{service_id}.{operation_name}'.format(
                service_id=service_id,
                operation_name=operation_name),
            http_response=http, parsed=parsed_response,
            model=operation_model, context=request_context
        )

        if http.status_code >= 300:
            error_code = parsed_response.get("Error", {}).get("Code")
            error_class = self.exceptions.from_code(error_code)
            raise error_class(parsed_response, operation_name)
        else:
            return parsed_response

    def _make_request(self, operation_model, request_dict, request_context):
        try:
            return self._endpoint.make_request(operation_model, request_dict)
        except Exception as e:
            self.meta.events.emit(
                'after-call-error.{service_id}.{operation_name}'.format(
                    service_id=self._service_model.service_id.hyphenize(),
                    operation_name=operation_model.name),
                exception=e, context=request_context
            )
            raise

    def _convert_to_request_dict(self, api_params, operation_model,
                                 context=None):
        api_params = self._emit_api_params(
            api_params, operation_model, context)
        request_dict = self._serializer.serialize_to_request(
            api_params, operation_model)
        if not self._client_config.inject_host_prefix:
            request_dict.pop('host_prefix', None)
        prepare_request_dict(request_dict, endpoint_url=self._endpoint.host,
                             user_agent=self._client_config.user_agent,
                             context=context)
        return request_dict

    def _emit_api_params(self, api_params, operation_model, context):
        # Given the API params provided by the user and the operation_model
        # we can serialize the request to a request_dict.
        operation_name = operation_model.name

        # Emit an event that allows users to modify the parameters at the
        # beginning of the method. It allows handlers to modify existing
        # parameters or return a new set of parameters to use.
        service_id = self._service_model.service_id.hyphenize()
        responses = self.meta.events.emit(
            'provide-client-params.{service_id}.{operation_name}'.format(
                service_id=service_id,
                operation_name=operation_name),
            params=api_params, model=operation_model, context=context)
        api_params = first_non_none_response(responses, default=api_params)

        event_name = (
            'before-parameter-build.{service_id}.{operation_name}')
        self.meta.events.emit(
            event_name.format(
                service_id=service_id,
                operation_name=operation_name),
            params=api_params, model=operation_model, context=context)
        return api_params

    def get_paginator(self, operation_name):
        """Create a paginator for an operation.

        :type operation_name: string
        :param operation_name: The operation name.  This is the same name
            as the method name on the client.  For example, if the
            method name is ``create_foo``, and you'd normally invoke the
            operation as ``client.create_foo(**kwargs)``, if the
            ``create_foo`` operation can be paginated, you can use the
            call ``client.get_paginator("create_foo")``.

        :raise OperationNotPageableError: Raised if the operation is not
            pageable.  You can use the ``client.can_paginate`` method to
            check if an operation is pageable.

        :rtype: L{botocore.paginate.Paginator}
        :return: A paginator object.

        """
        if not self.can_paginate(operation_name):
            raise OperationNotPageableError(operation_name=operation_name)
        else:
            actual_operation_name = self._PY_TO_OP_NAME[operation_name]

            # Create a new paginate method that will serve as a proxy to
            # the underlying Paginator.paginate method. This is needed to
            # attach a docstring to the method.
            def paginate(self, **kwargs):
                return Paginator.paginate(self, **kwargs)

            paginator_config = self._cache['page_config'][
                actual_operation_name]
            # Add the docstring for the paginate method.
            paginate.__doc__ = PaginatorDocstring(
                paginator_name=actual_operation_name,
                event_emitter=self.meta.events,
                service_model=self.meta.service_model,
                paginator_config=paginator_config,
                include_signature=False
            )

            # Rename the paginator class based on the type of paginator.
            paginator_class_name = str('%s.Paginator.%s' % (
                get_service_module_name(self.meta.service_model),
                actual_operation_name))

            # Create the new paginator class
            documented_paginator_cls = type(
                paginator_class_name, (Paginator,), {'paginate': paginate})

            operation_model = self._service_model.operation_model(actual_operation_name)
            paginator = documented_paginator_cls(
                getattr(self, operation_name),
                paginator_config,
                operation_model)
            return paginator

    def can_paginate(self, operation_name):
        """Check if an operation can be paginated.

        :type operation_name: string
        :param operation_name: The operation name.  This is the same name
            as the method name on the client.  For example, if the
            method name is ``create_foo``, and you'd normally invoke the
            operation as ``client.create_foo(**kwargs)``, if the
            ``create_foo`` operation can be paginated, you can use the
            call ``client.get_paginator("create_foo")``.

        :return: ``True`` if the operation can be paginated,
            ``False`` otherwise.

        """
        if 'page_config' not in self._cache:
            try:
                page_config = self._loader.load_service_model(
                    self._service_model.service_name,
                    'paginators-1')['pagination']
                self._cache['page_config'] = page_config
            except DataNotFoundError:
                self._cache['page_config'] = {}
        actual_operation_name = self._PY_TO_OP_NAME[operation_name]
        return actual_operation_name in self._cache['page_config']

    def _get_waiter_config(self):
        if 'waiter_config' not in self._cache:
            try:
                waiter_config = self._loader.load_service_model(
                    self._service_model.service_name,
                    'waiters-2')
                self._cache['waiter_config'] = waiter_config
            except DataNotFoundError:
                self._cache['waiter_config'] = {}
        return self._cache['waiter_config']

    def get_waiter(self, waiter_name):
        """Returns an object that can wait for some condition.

        :type waiter_name: str
        :param waiter_name: The name of the waiter to get. See the waiters
            section of the service docs for a list of available waiters.

        :returns: The specified waiter object.
        :rtype: botocore.waiter.Waiter
        """
        config = self._get_waiter_config()
        if not config:
            raise ValueError("Waiter does not exist: %s" % waiter_name)
        model = waiter.WaiterModel(config)
        mapping = {}
        for name in model.waiter_names:
            mapping[xform_name(name)] = name
        if waiter_name not in mapping:
            raise ValueError("Waiter does not exist: %s" % waiter_name)

        return waiter.create_waiter_with_client(
            mapping[waiter_name], model, self)

    @CachedProperty
    def waiter_names(self):
        """Returns a list of all available waiters."""
        config = self._get_waiter_config()
        if not config:
            return []
        model = waiter.WaiterModel(config)
        # Waiter configs is a dict, we just want the waiter names
        # which are the keys in the dict.
        return [xform_name(name) for name in model.waiter_names]

    @property
    def exceptions(self):
        if self._exceptions is None:
            self._exceptions = self._load_exceptions()
        return self._exceptions

    def _load_exceptions(self):
        return self._exceptions_factory.create_client_exceptions(
            self._service_model)


class ClientMeta(object):
    """Holds additional client methods.

    This class holds additional information for clients.  It exists for
    two reasons:

        * To give advanced functionality to clients
        * To namespace additional client attributes from the operation
          names which are mapped to methods at runtime.  This avoids
          ever running into collisions with operation names.

    """

    def __init__(self, events, client_config, endpoint_url, service_model,
                 method_to_api_mapping, partition):
        self.events = events
        self._client_config = client_config
        self._endpoint_url = endpoint_url
        self._service_model = service_model
        self._method_to_api_mapping = method_to_api_mapping
        self._partition = partition

    @property
    def service_model(self):
        return self._service_model

    @property
    def region_name(self):
        return self._client_config.region_name

    @property
    def endpoint_url(self):
        return self._endpoint_url

    @property
    def config(self):
        return self._client_config

    @property
    def method_to_api_mapping(self):
        return self._method_to_api_mapping

    @property
    def partition(self):
        return self._partition


def _get_configured_signature_version(service_name, client_config,
                                      scoped_config):
    """
    Gets the manually configured signature version.

    :returns: the customer configured signature version, or None if no
        signature version was configured.
    """
    # Client config overrides everything.
    if client_config and client_config.signature_version is not None:
        return client_config.signature_version

    # Scoped config overrides picking from the endpoint metadata.
    if scoped_config is not None:
        # A given service may have service specific configuration in the
        # config file, so we need to check there as well.
        service_config = scoped_config.get(service_name)
        if service_config is not None and isinstance(service_config, dict):
            version = service_config.get('signature_version')
            if version:
                logger.debug(
                    "Switching signature version for service %s "
                    "to version %s based on config file override.",
                    service_name, version)
                return version
    return None<|MERGE_RESOLUTION|>--- conflicted
+++ resolved
@@ -192,10 +192,6 @@
             endpoint_url=endpoint_url,
             partition=client.meta.partition
         ).register(client.meta.events)
-<<<<<<< HEAD
-=======
-        self._set_s3_presign_signature_version(
-            client.meta, client_config, scoped_config)
 
     def _register_s3_control_events(
         self, client, endpoint_bridge,
@@ -211,61 +207,6 @@
             endpoint_url=endpoint_url,
             partition=client.meta.partition
         ).register(client.meta.events)
-
-    def _set_s3_presign_signature_version(self, client_meta,
-                                          client_config, scoped_config):
-        # This will return the manually configured signature version, or None
-        # if none was manually set. If a customer manually sets the signature
-        # version, we always want to use what they set.
-        provided_signature_version = _get_configured_signature_version(
-            's3', client_config, scoped_config)
-        if provided_signature_version is not None:
-            return
-
-        # Check to see if the region is a region that we know about. If we
-        # don't know about a region, then we can safely assume it's a new
-        # region that is sigv4 only, since all new S3 regions only allow sigv4.
-        # The only exception is aws-global. This is a pseudo-region for the
-        # global endpoint, we should respect the signature versions it
-        # supports, which includes v2.
-        regions = self._endpoint_resolver.get_available_endpoints(
-            's3', client_meta.partition)
-        if client_meta.region_name != 'aws-global' and \
-                client_meta.region_name not in regions:
-            return
-
-        # If it is a region we know about, we want to default to sigv2, so here
-        # we check to see if it is available.
-        endpoint = self._endpoint_resolver.construct_endpoint(
-            's3', client_meta.region_name)
-        signature_versions = endpoint['signatureVersions']
-        if 's3' not in signature_versions:
-            return
-
-        # We now know that we're in a known region that supports sigv2 and
-        # the customer hasn't set a signature version so we default the
-        # signature version to sigv2.
-        client_meta.events.register(
-            'choose-signer.s3', self._default_s3_presign_to_sigv2)
-
-    def _default_s3_presign_to_sigv2(self, signature_version, **kwargs):
-        """
-        Returns the 's3' (sigv2) signer if presigning an s3 request. This is
-        intended to be used to set the default signature version for the signer
-        to sigv2.
-
-        :type signature_version: str
-        :param signature_version: The current client signature version.
-
-        :type signing_name: str
-        :param signing_name: The signing name of the service.
-
-        :return: 's3' if the request is an s3 presign request, None otherwise
-        """
-        for suffix in ['-query', '-presign-post']:
-            if signature_version.endswith(suffix):
-                return 's3' + suffix
->>>>>>> 5309bf77
 
     def _get_client_args(self, service_model, region_name, is_secure,
                          endpoint_url, verify, credentials,
