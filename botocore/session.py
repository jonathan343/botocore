--- conflicted
+++ resolved
@@ -48,10 +48,6 @@
 from botocore import paginate
 from botocore import waiter
 from botocore import utils
-<<<<<<< HEAD
-=======
-from botocore.utils import EVENT_ALIASES, validate_region_name
->>>>>>> 31d98898
 from botocore.compat import MutableMapping
 
 
@@ -830,7 +826,7 @@
             else:
                 region_name = self.get_config_variable('region')
 
-        validate_region_name(region_name)
+        utils.validate_region_name(region_name)
         # For any client that we create in retrieving credentials
         # we want to create it using the same region as specified in
         # creating this client. It is important to note though that the
