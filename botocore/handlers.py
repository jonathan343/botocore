--- conflicted
+++ resolved
@@ -1285,7 +1285,12 @@
         http_response.status_code = parsed_status_code
 
 
-<<<<<<< HEAD
+def add_query_compatibility_header(model, params, **kwargs):
+    if not model.service_model.is_query_compatible:
+        return
+    params['headers']['x-amzn-query-mode'] = 'true'
+
+
 def handle_request_validation_mode_member(params, model, **kwargs):
     client_config = kwargs.get("context", {}).get("client_config")
     if client_config is None:
@@ -1295,12 +1300,6 @@
     mode_member = http_checksum.get("requestValidationModeMember")
     if mode_member and response_checksum_validation == "when_supported":
         params.setdefault(mode_member, "ENABLED")
-=======
-def add_query_compatibility_header(model, params, **kwargs):
-    if not model.service_model.is_query_compatible:
-        return
-    params['headers']['x-amzn-query-mode'] = 'true'
->>>>>>> dc710ecc
 
 
 # This is a list of (event_name, handler).
