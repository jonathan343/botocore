# Copyright 2015 Amazon.com, Inc. or its affiliates. All Rights Reserved.
#
# Licensed under the Apache License, Version 2.0 (the "License"). You
# may not use this file except in compliance with the License. A copy of
# the License is located at
#
# http://aws.amazon.com/apache2.0/
#
# or in the "license" file accompanying this file. This file is
# distributed on an "AS IS" BASIS, WITHOUT WARRANTIES OR CONDITIONS OF
# ANY KIND, either express or implied. See the License for the specific
# language governing permissions and limitations under the License.
import os

from botocore import xform_name
from botocore.compat import OrderedDict
from botocore.docs.bcdoc.restdoc import DocumentStructure
from botocore.docs.method import document_model_driven_method
from botocore.docs.utils import DocumentedShape
from botocore.utils import get_service_module_name


class WaiterDocumenter:
    def __init__(self, client, service_waiter_model, root_docs_path):
        self._client = client
        self._client_class_name = self._client.__class__.__name__
        self._service_name = self._client.meta.service_model.service_name
        self._service_waiter_model = service_waiter_model
        self._root_docs_path = root_docs_path
        self._USER_GUIDE_LINK = (
            'https://boto3.amazonaws.com/'
            'v1/documentation/api/latest/guide/clients.html#waiters'
        )

    def document_waiters(self, section):
        """Documents the various waiters for a service.

        :param section: The section to write to.
        """
        section.style.h2('Waiters')
        self._add_overview(section)
        section.style.new_line()
        section.writeln('The available waiters are:')
        section.style.toctree()
        for waiter_name in self._service_waiter_model.waiter_names:
            section.style.tocitem(f'{self._service_name}/waiter/{waiter_name}')
            # Create a new DocumentStructure for each waiter and add contents.
            waiter_doc_structure = DocumentStructure(
                waiter_name, target='html'
            )
            self._add_single_waiter(waiter_doc_structure, waiter_name)
            # Write waiters in individual/nested files.
            # Path: <root>/reference/services/<service>/waiter/<waiter_name>.rst
            waiter_dir_path = os.path.join(
                self._root_docs_path, self._service_name, 'waiter'
            )
            waiter_doc_structure.write_to_file(waiter_dir_path, waiter_name)

    def _add_single_waiter(self, section, waiter_name):
        breadcrumb_section = section.add_new_section('breadcrumb')
        breadcrumb_section.style.ref(
            self._client_class_name, f'../../{self._service_name}'
        )
        breadcrumb_section.write(f' / Waiter / {waiter_name}')
        section.add_title_section(waiter_name)
        waiter_section = section.add_new_section(waiter_name)
        waiter_section.style.start_sphinx_py_class(
            class_name=f"{self._client_class_name}.Waiter.{waiter_name}"
        )

        # Add example on how to instantiate waiter.
        waiter_section.style.start_codeblock()
        waiter_section.style.new_line()
        waiter_section.write(
            f'waiter = client.get_waiter(\'{xform_name(waiter_name)}\')'
        )
        waiter_section.style.end_codeblock()

        # Add information on the wait() method
        waiter_section.style.new_line()
        document_wait_method(
            section=waiter_section,
            waiter_name=waiter_name,
            event_emitter=self._client.meta.events,
            service_model=self._client.meta.service_model,
            service_waiter_model=self._service_waiter_model,
        )

    def _add_overview(self, section):
        section.style.new_line()
        section.write(
            'Waiters are available on a client instance '
            'via the ``get_waiter`` method. For more detailed instructions '
            'and examples on the usage or waiters, see the '
            'waiters '
        )
        section.style.external_link(
            title='user guide',
            link=self._USER_GUIDE_LINK,
        )
        section.write('.')
        section.style.new_line()


def document_wait_method(
    section,
    waiter_name,
    event_emitter,
    service_model,
    service_waiter_model,
    include_signature=True,
):
    """Documents a the wait method of a waiter

    :param section: The section to write to

    :param waiter_name: The name of the waiter

    :param event_emitter: The event emitter to use to emit events

    :param service_model: The service model

    :param service_waiter_model: The waiter model associated to the service

    :param include_signature: Whether or not to include the signature.
        It is useful for generating docstrings.
    """
    waiter_model = service_waiter_model.get_waiter(waiter_name)
    operation_model = service_model.operation_model(waiter_model.operation)

    waiter_config_members = OrderedDict()

    waiter_config_members['Delay'] = DocumentedShape(
        name='Delay',
        type_name='integer',
        documentation=(
            '<p>The amount of time in seconds to wait between '
            f'attempts. Default: {waiter_model.delay}</p>'
        ),
    )

    waiter_config_members['MaxAttempts'] = DocumentedShape(
        name='MaxAttempts',
        type_name='integer',
        documentation=(
            '<p>The maximum number of attempts to be made. '
            f'Default: {waiter_model.max_attempts}</p>'
        ),
    )

    botocore_waiter_params = [
        DocumentedShape(
            name='WaiterConfig',
            type_name='structure',
            documentation=(
                '<p>A dictionary that provides parameters to control '
                'waiting behavior.</p>'
            ),
            members=waiter_config_members,
        )
    ]

    wait_description = (
        f'Polls :py:meth:`{get_service_module_name(service_model)}.Client.'
        f'{xform_name(waiter_model.operation)}` every {waiter_model.delay} '
        'seconds until a successful state is reached. An error is '
<<<<<<< HEAD
        'raised after {} failed checks.'.format(
            get_service_module_name(service_model),
            xform_name(waiter_model.operation),
            waiter_model.delay,
            waiter_model.max_attempts,
        )
=======
        f'returned after {waiter_model.max_attempts} failed checks.'
>>>>>>> 98899c00
    )

    document_model_driven_method(
        section,
        'wait',
        operation_model,
        event_emitter=event_emitter,
        method_description=wait_description,
        example_prefix='waiter.wait',
        include_input=botocore_waiter_params,
        document_output=False,
        include_signature=include_signature,
    )<|MERGE_RESOLUTION|>--- conflicted
+++ resolved
@@ -164,16 +164,7 @@
         f'Polls :py:meth:`{get_service_module_name(service_model)}.Client.'
         f'{xform_name(waiter_model.operation)}` every {waiter_model.delay} '
         'seconds until a successful state is reached. An error is '
-<<<<<<< HEAD
-        'raised after {} failed checks.'.format(
-            get_service_module_name(service_model),
-            xform_name(waiter_model.operation),
-            waiter_model.delay,
-            waiter_model.max_attempts,
-        )
-=======
-        f'returned after {waiter_model.max_attempts} failed checks.'
->>>>>>> 98899c00
+        f'raised after {waiter_model.max_attempts} failed checks.'
     )
 
     document_model_driven_method(
