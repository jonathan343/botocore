# Copyright 2012-2014 Amazon.com, Inc. or its affiliates. All Rights Reserved.
#
# Licensed under the Apache License, Version 2.0 (the "License"). You
# may not use this file except in compliance with the License. A copy of
# the License is located at
#
# http://aws.amazon.com/apache2.0/
#
# or in the "license" file accompanying this file. This file is
# distributed on an "AS IS" BASIS, WITHOUT WARRANTIES OR CONDITIONS OF
# ANY KIND, either express or implied. See the License for the specific
# language governing permissions and limitations under the License.
import base64
import re
import time
import logging
import datetime
import hashlib
import binascii
import functools
import weakref
import random
import os
import socket
import cgi

import dateutil.parser
from dateutil.tz import tzutc

import botocore
import botocore.awsrequest
import botocore.httpsession
<<<<<<< HEAD
from botocore.compat import json, quote, zip_longest, urlsplit, urlunsplit
from botocore.compat import (
    OrderedDict, six, urlparse, total_seconds, get_tzinfo_options
=======
from botocore.compat import (
        json, quote, zip_longest, urlsplit, urlunsplit, OrderedDict,
        six, urlparse, get_tzinfo_options, get_md5, MD5_AVAILABLE
>>>>>>> dc09517f
)
from botocore.vendored.six.moves.urllib.request import getproxies, proxy_bypass
from botocore.exceptions import (
    InvalidExpressionError, ConfigNotFound, InvalidDNSNameError, ClientError,
    MetadataRetrievalError, EndpointConnectionError, ReadTimeoutError,
    ConnectionClosedError, ConnectTimeoutError, SSOTokenLoadError,
    PendingAuthorizationExpiredError, UnsupportedS3ArnError,
    UnsupportedS3AccesspointConfigurationError
)

logger = logging.getLogger(__name__)
DEFAULT_METADATA_SERVICE_TIMEOUT = 1
METADATA_BASE_URL = 'http://169.254.169.254/'

# These are chars that do not need to be urlencoded.
# Based on rfc2986, section 2.3
SAFE_CHARS = '-._~'
LABEL_RE = re.compile(r'[a-z0-9][a-z0-9\-]*[a-z0-9]')
RETRYABLE_HTTP_ERRORS = (
    ReadTimeoutError, EndpointConnectionError, ConnectionClosedError,
    ConnectTimeoutError,
)
S3_ACCELERATE_WHITELIST = ['dualstack']


def ensure_boolean(val):
    """Ensures a boolean value if a string or boolean is provided

    For strings, the value for True/False is case insensitive
    """
    if isinstance(val, bool):
        return val
    else:
        return val.lower() == 'true'


def is_json_value_header(shape):
    """Determines if the provided shape is the special header type jsonvalue.

    :type shape: botocore.shape
    :param shape: Shape to be inspected for the jsonvalue trait.

    :return: True if this type is a jsonvalue, False otherwise
    :rtype: Bool
    """
    return (hasattr(shape, 'serialization') and
            shape.serialization.get('jsonvalue', False) and
            shape.serialization.get('location') == 'header' and
            shape.type_name == 'string')


def get_service_module_name(service_model):
    """Returns the module name for a service

    This is the value used in both the documentation and client class name
    """
    name = service_model.metadata.get(
        'serviceAbbreviation',
        service_model.metadata.get(
            'serviceFullName', service_model.service_name))
    name = name.replace('Amazon', '')
    name = name.replace('AWS', '')
    name = re.sub(r'\W+', '', name)
    return name


def normalize_url_path(path):
    if not path:
        return '/'
    return remove_dot_segments(path)


def remove_dot_segments(url):
    # RFC 3986, section 5.2.4 "Remove Dot Segments"
    # Also, AWS services require consecutive slashes to be removed,
    # so that's done here as well
    if not url:
        return ''
    input_url = url.split('/')
    output_list = []
    for x in input_url:
        if x and x != '.':
            if x == '..':
                if output_list:
                    output_list.pop()
            else:
                output_list.append(x)

    if url[0] == '/':
        first = '/'
    else:
        first = ''
    if url[-1] == '/' and output_list:
        last = '/'
    else:
        last = ''
    return first + '/'.join(output_list) + last


def validate_jmespath_for_set(expression):
    # Validates a limited jmespath expression to determine if we can set a
    # value based on it. Only works with dotted paths.
    if not expression or expression == '.':
        raise InvalidExpressionError(expression=expression)

    for invalid in ['[', ']', '*']:
        if invalid in expression:
            raise InvalidExpressionError(expression=expression)


def set_value_from_jmespath(source, expression, value, is_first=True):
    # This takes a (limited) jmespath-like expression & can set a value based
    # on it.
    # Limitations:
    # * Only handles dotted lookups
    # * No offsets/wildcards/slices/etc.
    if is_first:
        validate_jmespath_for_set(expression)

    bits = expression.split('.', 1)
    current_key, remainder = bits[0], bits[1] if len(bits) > 1 else ''

    if not current_key:
        raise InvalidExpressionError(expression=expression)

    if remainder:
        if current_key not in source:
            # We've got something in the expression that's not present in the
            # source (new key). If there's any more bits, we'll set the key
            # with an empty dictionary.
            source[current_key] = {}

        return set_value_from_jmespath(
            source[current_key],
            remainder,
            value,
            is_first=False
        )

    # If we're down to a single key, set it.
    source[current_key] = value


class _RetriesExceededError(Exception):
    """Internal exception used when the number of retries are exceeded."""
    pass


class BadIMDSRequestError(Exception):
    def __init__(self, request):
        self.request = request


class IMDSFetcher(object):

    _RETRIES_EXCEEDED_ERROR_CLS = _RetriesExceededError
    _TOKEN_PATH = 'latest/api/token'
    _TOKEN_TTL = '21600'

    def __init__(self, timeout=DEFAULT_METADATA_SERVICE_TIMEOUT,
                 num_attempts=1, base_url=METADATA_BASE_URL,
                 env=None, user_agent=None):
        self._timeout = timeout
        self._num_attempts = num_attempts
        self._base_url = base_url
        if env is None:
            env = os.environ.copy()
        self._disabled = env.get('AWS_EC2_METADATA_DISABLED', 'false').lower()
        self._disabled = self._disabled == 'true'
        self._user_agent = user_agent
        self._session = botocore.httpsession.URLLib3Session(
            timeout=self._timeout,
            proxies=get_environ_proxies(self._base_url),
        )

    def _fetch_metadata_token(self):
        self._assert_enabled()
        url = self._base_url + self._TOKEN_PATH
        headers = {
            'x-aws-ec2-metadata-token-ttl-seconds': self._TOKEN_TTL,
        }
        self._add_user_agent(headers)
        request = botocore.awsrequest.AWSRequest(
            method='PUT', url=url, headers=headers)
        for i in range(self._num_attempts):
            try:
                response = self._session.send(request.prepare())
                if response.status_code == 200:
                    return response.text
                elif response.status_code in (404, 403, 405):
                    return None
                elif response.status_code in (400,):
                    raise BadIMDSRequestError(request)
            except ReadTimeoutError:
                return None
            except RETRYABLE_HTTP_ERRORS as e:
                logger.debug(
                    "Caught retryable HTTP exception while making metadata "
                    "service request to %s: %s", url, e, exc_info=True)
        return None

    def _get_request(self, url_path, retry_func, token=None):
        """Make a get request to the Instance Metadata Service.

        :type url_path: str
        :param url_path: The path component of the URL to make a get request.
            This arg is appended to the base_url that was provided in the
            initializer.

        :type retry_func: callable
        :param retry_func: A function that takes the response as an argument
             and determines if it needs to retry. By default empty and non
             200 OK responses are retried.

        :type token: str
        :param token: Metadata token to send along with GET requests to IMDS.
        """
        self._assert_enabled()
        if retry_func is None:
            retry_func = self._default_retry
        url = self._base_url + url_path
        headers = {}
        if token is not None:
            headers['x-aws-ec2-metadata-token'] = token
        self._add_user_agent(headers)
        for i in range(self._num_attempts):
            try:
                request = botocore.awsrequest.AWSRequest(
                    method='GET', url=url, headers=headers)
                response = self._session.send(request.prepare())
                if not retry_func(response):
                    return response
            except RETRYABLE_HTTP_ERRORS as e:
                logger.debug(
                    "Caught retryable HTTP exception while making metadata "
                    "service request to %s: %s", url, e, exc_info=True)
        raise self._RETRIES_EXCEEDED_ERROR_CLS()

    def _add_user_agent(self, headers):
        if self._user_agent is not None:
            headers['User-Agent'] = self._user_agent

    def _assert_enabled(self):
        if self._disabled:
            logger.debug("Access to EC2 metadata has been disabled.")
            raise self._RETRIES_EXCEEDED_ERROR_CLS()

    def _default_retry(self, response):
        return (
            self._is_non_ok_response(response) or
            self._is_empty(response)
        )

    def _is_non_ok_response(self, response):
        if response.status_code != 200:
            self._log_imds_response(response, 'non-200', log_body=True)
            return True
        return False

    def _is_empty(self, response):
        if not response.content:
            self._log_imds_response(response, 'no body', log_body=True)
            return True
        return False

    def _log_imds_response(self, response, reason_to_log, log_body=False):
        statement = (
            "Metadata service returned %s response "
            "with status code of %s for url: %s"
        )
        logger_args = [
            reason_to_log, response.status_code, response.url
        ]
        if log_body:
            statement += ", content body: %s"
            logger_args.append(response.content)
        logger.debug(statement, *logger_args)


class InstanceMetadataFetcher(IMDSFetcher):
    _URL_PATH = 'latest/meta-data/iam/security-credentials/'
    _REQUIRED_CREDENTIAL_FIELDS = [
        'AccessKeyId', 'SecretAccessKey', 'Token', 'Expiration'
    ]

    def retrieve_iam_role_credentials(self):
        try:
            token = self._fetch_metadata_token()
            role_name = self._get_iam_role(token)
            credentials = self._get_credentials(role_name, token)
            if self._contains_all_credential_fields(credentials):
                return {
                    'role_name': role_name,
                    'access_key': credentials['AccessKeyId'],
                    'secret_key': credentials['SecretAccessKey'],
                    'token': credentials['Token'],
                    'expiry_time': credentials['Expiration'],
                }
            else:
                # IMDS can return a 200 response that has a JSON formatted
                # error message (i.e. if ec2 is not trusted entity for the
                # attached role). We do not necessarily want to retry for
                # these and we also do not necessarily want to raise a key
                # error. So at least log the problematic response and return
                # an empty dictionary to signal that it was not able to
                # retrieve credentials. These error will contain both a
                # Code and Message key.
                if 'Code' in credentials and 'Message' in credentials:
                    logger.debug('Error response received when retrieving'
                                 'credentials: %s.', credentials)
                return {}
        except self._RETRIES_EXCEEDED_ERROR_CLS:
            logger.debug("Max number of attempts exceeded (%s) when "
                         "attempting to retrieve data from metadata service.",
                         self._num_attempts)
        except BadIMDSRequestError as e:
            logger.debug("Bad IMDS request: %s", e.request)
        return {}

    def _get_iam_role(self, token=None):
        return self._get_request(
            url_path=self._URL_PATH,
            retry_func=self._needs_retry_for_role_name,
            token=token,
        ).text

    def _get_credentials(self, role_name, token=None):
        r = self._get_request(
            url_path=self._URL_PATH + role_name,
            retry_func=self._needs_retry_for_credentials,
            token=token,
        )
        return json.loads(r.text)

    def _is_invalid_json(self, response):
        try:
            json.loads(response.text)
            return False
        except ValueError:
            self._log_imds_response(response, 'invalid json')
            return True

    def _needs_retry_for_role_name(self, response):
        return (
            self._is_non_ok_response(response) or
            self._is_empty(response)
        )

    def _needs_retry_for_credentials(self, response):
        return (
            self._is_non_ok_response(response) or
            self._is_empty(response) or
            self._is_invalid_json(response)
        )

    def _contains_all_credential_fields(self, credentials):
        for field in self._REQUIRED_CREDENTIAL_FIELDS:
            if field not in credentials:
                logger.debug(
                    'Retrieved credentials is missing required field: %s',
                    field)
                return False
        return True


def merge_dicts(dict1, dict2, append_lists=False):
    """Given two dict, merge the second dict into the first.

    The dicts can have arbitrary nesting.

    :param append_lists: If true, instead of clobbering a list with the new
        value, append all of the new values onto the original list.
    """
    for key in dict2:
        if isinstance(dict2[key], dict):
            if key in dict1 and key in dict2:
                merge_dicts(dict1[key], dict2[key])
            else:
                dict1[key] = dict2[key]
        # If the value is a list and the ``append_lists`` flag is set,
        # append the new values onto the original list
        elif isinstance(dict2[key], list) and append_lists:
            # The value in dict1 must be a list in order to append new
            # values onto it.
            if key in dict1 and isinstance(dict1[key], list):
                dict1[key].extend(dict2[key])
            else:
                dict1[key] = dict2[key]
        else:
            # At scalar types, we iterate and merge the
            # current dict that we're on.
            dict1[key] = dict2[key]


def lowercase_dict(original):
    """Copies the given dictionary ensuring all keys are lowercase strings. """
    copy = {}
    for key in original:
        copy[key.lower()] = original[key]
    return copy


def parse_key_val_file(filename, _open=open):
    try:
        with _open(filename) as f:
            contents = f.read()
            return parse_key_val_file_contents(contents)
    except OSError:
        raise ConfigNotFound(path=filename)


def parse_key_val_file_contents(contents):
    # This was originally extracted from the EC2 credential provider, which was
    # fairly lenient in its parsing.  We only try to parse key/val pairs if
    # there's a '=' in the line.
    final = {}
    for line in contents.splitlines():
        if '=' not in line:
            continue
        key, val = line.split('=', 1)
        key = key.strip()
        val = val.strip()
        final[key] = val
    return final


def percent_encode_sequence(mapping, safe=SAFE_CHARS):
    """Urlencode a dict or list into a string.

    This is similar to urllib.urlencode except that:

    * It uses quote, and not quote_plus
    * It has a default list of safe chars that don't need
      to be encoded, which matches what AWS services expect.

    If any value in the input ``mapping`` is a list type,
    then each list element wil be serialized.  This is the equivalent
    to ``urlencode``'s ``doseq=True`` argument.

    This function should be preferred over the stdlib
    ``urlencode()`` function.

    :param mapping: Either a dict to urlencode or a list of
        ``(key, value)`` pairs.

    """
    encoded_pairs = []
    if hasattr(mapping, 'items'):
        pairs = mapping.items()
    else:
        pairs = mapping
    for key, value in pairs:
        if isinstance(value, list):
            for element in value:
                encoded_pairs.append('%s=%s' % (percent_encode(key),
                                                percent_encode(element)))
        else:
            encoded_pairs.append('%s=%s' % (percent_encode(key),
                                            percent_encode(value)))
    return '&'.join(encoded_pairs)


def percent_encode(input_str, safe=SAFE_CHARS):
    """Urlencodes a string.

    Whereas percent_encode_sequence handles taking a dict/sequence and
    producing a percent encoded string, this function deals only with
    taking a string (not a dict/sequence) and percent encoding it.

    If given the binary type, will simply URL encode it. If given the
    text type, will produce the binary type by UTF-8 encoding the
    text. If given something else, will convert it to the text type
    first.
    """
    # If its not a binary or text string, make it a text string.
    if not isinstance(input_str, (six.binary_type, six.text_type)):
        input_str = six.text_type(input_str)
    # If it's not bytes, make it bytes by UTF-8 encoding it.
    if not isinstance(input_str, six.binary_type):
        input_str = input_str.encode('utf-8')
    return quote(input_str, safe=safe)


def _parse_timestamp_with_tzinfo(value, tzinfo):
    """Parse timestamp with pluggable tzinfo options."""
    if isinstance(value, (int, float)):
        # Possibly an epoch time.
        return datetime.datetime.fromtimestamp(value, tzinfo())
    else:
        try:
            return datetime.datetime.fromtimestamp(float(value), tzinfo())
        except (TypeError, ValueError):
            pass
    try:
        # In certain cases, a timestamp marked with GMT can be parsed into a
        # different time zone, so here we provide a context which will
        # enforce that GMT == UTC.
        return dateutil.parser.parse(value, tzinfos={'GMT': tzutc()})
    except (TypeError, ValueError) as e:
        raise ValueError('Invalid timestamp "%s": %s' % (value, e))


def parse_timestamp(value):
    """Parse a timestamp into a datetime object.

    Supported formats:

        * iso8601
        * rfc822
        * epoch (value is an integer)

    This will return a ``datetime.datetime`` object.

    """
    for tzinfo in get_tzinfo_options():
        try:
            return _parse_timestamp_with_tzinfo(value, tzinfo)
        except OSError as e:
            logger.debug('Unable to parse timestamp with "%s" timezone info.',
                         tzinfo.__name__, exc_info=e)
    raise RuntimeError('Unable to calculate correct timezone offset for '
                       '"%s"' % value)


def parse_to_aware_datetime(value):
    """Converted the passed in value to a datetime object with tzinfo.

    This function can be used to normalize all timestamp inputs.  This
    function accepts a number of different types of inputs, but
    will always return a datetime.datetime object with time zone
    information.

    The input param ``value`` can be one of several types:

        * A datetime object (both naive and aware)
        * An integer representing the epoch time (can also be a string
          of the integer, i.e '0', instead of 0).  The epoch time is
          considered to be UTC.
        * An iso8601 formatted timestamp.  This does not need to be
          a complete timestamp, it can contain just the date portion
          without the time component.

    The returned value will be a datetime object that will have tzinfo.
    If no timezone info was provided in the input value, then UTC is
    assumed, not local time.

    """
    # This is a general purpose method that handles several cases of
    # converting the provided value to a string timestamp suitable to be
    # serialized to an http request. It can handle:
    # 1) A datetime.datetime object.
    if isinstance(value, datetime.datetime):
        datetime_obj = value
    else:
        # 2) A string object that's formatted as a timestamp.
        #    We document this as being an iso8601 timestamp, although
        #    parse_timestamp is a bit more flexible.
        datetime_obj = parse_timestamp(value)
    if datetime_obj.tzinfo is None:
        # I think a case would be made that if no time zone is provided,
        # we should use the local time.  However, to restore backwards
        # compat, the previous behavior was to assume UTC, which is
        # what we're going to do here.
        datetime_obj = datetime_obj.replace(tzinfo=tzutc())
    else:
        datetime_obj = datetime_obj.astimezone(tzutc())
    return datetime_obj


def datetime2timestamp(dt, default_timezone=None):
    """Calculate the timestamp based on the given datetime instance.

    :type dt: datetime
    :param dt: A datetime object to be converted into timestamp
    :type default_timezone: tzinfo
    :param default_timezone: If it is provided as None, we treat it as tzutc().
                             But it is only used when dt is a naive datetime.
    :returns: The timestamp
    """
    epoch = datetime.datetime(1970, 1, 1)
    if dt.tzinfo is None:
        if default_timezone is None:
            default_timezone = tzutc()
        dt = dt.replace(tzinfo=default_timezone)
    d = dt.replace(tzinfo=None) - dt.utcoffset() - epoch
    if hasattr(d, "total_seconds"):
        return d.total_seconds()  # Works in Python 2.7+
    return (d.microseconds + (d.seconds + d.days * 24 * 3600) * 10**6) / 10**6


def calculate_sha256(body, as_hex=False):
    """Calculate a sha256 checksum.

    This method will calculate the sha256 checksum of a file like
    object.  Note that this method will iterate through the entire
    file contents.  The caller is responsible for ensuring the proper
    starting position of the file and ``seek()``'ing the file back
    to its starting location if other consumers need to read from
    the file like object.

    :param body: Any file like object.  The file must be opened
        in binary mode such that a ``.read()`` call returns bytes.
    :param as_hex: If True, then the hex digest is returned.
        If False, then the digest (as binary bytes) is returned.

    :returns: The sha256 checksum

    """
    checksum = hashlib.sha256()
    for chunk in iter(lambda: body.read(1024 * 1024), b''):
        checksum.update(chunk)
    if as_hex:
        return checksum.hexdigest()
    else:
        return checksum.digest()


def calculate_tree_hash(body):
    """Calculate a tree hash checksum.

    For more information see:

    http://docs.aws.amazon.com/amazonglacier/latest/dev/checksum-calculations.html

    :param body: Any file like object.  This has the same constraints as
        the ``body`` param in calculate_sha256

    :rtype: str
    :returns: The hex version of the calculated tree hash

    """
    chunks = []
    required_chunk_size = 1024 * 1024
    sha256 = hashlib.sha256
    for chunk in iter(lambda: body.read(required_chunk_size), b''):
        chunks.append(sha256(chunk).digest())
    if not chunks:
        return sha256(b'').hexdigest()
    while len(chunks) > 1:
        new_chunks = []
        for first, second in _in_pairs(chunks):
            if second is not None:
                new_chunks.append(sha256(first + second).digest())
            else:
                # We're at the end of the list and there's no pair left.
                new_chunks.append(first)
        chunks = new_chunks
    return binascii.hexlify(chunks[0]).decode('ascii')


def _in_pairs(iterable):
    # Creates iterator that iterates over the list in pairs:
    # for a, b in _in_pairs([0, 1, 2, 3, 4]):
    #     print(a, b)
    #
    # will print:
    # 0, 1
    # 2, 3
    # 4, None
    shared_iter = iter(iterable)
    # Note that zip_longest is a compat import that uses
    # the itertools izip_longest.  This creates an iterator,
    # this call below does _not_ immediately create the list
    # of pairs.
    return zip_longest(shared_iter, shared_iter)


class CachedProperty(object):
    """A read only property that caches the initially computed value.

    This descriptor will only call the provided ``fget`` function once.
    Subsequent access to this property will return the cached value.

    """

    def __init__(self, fget):
        self._fget = fget

    def __get__(self, obj, cls):
        if obj is None:
            return self
        else:
            computed_value = self._fget(obj)
            obj.__dict__[self._fget.__name__] = computed_value
            return computed_value


class ArgumentGenerator(object):
    """Generate sample input based on a shape model.

    This class contains a ``generate_skeleton`` method that will take
    an input/output shape (created from ``botocore.model``) and generate
    a sample dictionary corresponding to the input/output shape.

    The specific values used are place holder values. For strings either an
    empty string or the member name can be used, for numbers 0 or 0.0 is used.
    The intended usage of this class is to generate the *shape* of the input
    structure.

    This can be useful for operations that have complex input shapes.
    This allows a user to just fill in the necessary data instead of
    worrying about the specific structure of the input arguments.

    Example usage::

        s = botocore.session.get_session()
        ddb = s.get_service_model('dynamodb')
        arg_gen = ArgumentGenerator()
        sample_input = arg_gen.generate_skeleton(
            ddb.operation_model('CreateTable').input_shape)
        print("Sample input for dynamodb.CreateTable: %s" % sample_input)

    """
    def __init__(self, use_member_names=False):
        self._use_member_names = use_member_names

    def generate_skeleton(self, shape):
        """Generate a sample input.

        :type shape: ``botocore.model.Shape``
        :param shape: The input shape.

        :return: The generated skeleton input corresponding to the
            provided input shape.

        """
        stack = []
        return self._generate_skeleton(shape, stack)

    def _generate_skeleton(self, shape, stack, name=''):
        stack.append(shape.name)
        try:
            if shape.type_name == 'structure':
                return self._generate_type_structure(shape, stack)
            elif shape.type_name == 'list':
                return self._generate_type_list(shape, stack)
            elif shape.type_name == 'map':
                return self._generate_type_map(shape, stack)
            elif shape.type_name == 'string':
                if self._use_member_names:
                    return name
                if shape.enum:
                    return random.choice(shape.enum)
                return ''
            elif shape.type_name in ['integer', 'long']:
                return 0
            elif shape.type_name == 'float':
                return 0.0
            elif shape.type_name == 'boolean':
                return True
            elif shape.type_name == 'timestamp':
                return datetime.datetime(1970, 1, 1, 0, 0, 0)
        finally:
            stack.pop()

    def _generate_type_structure(self, shape, stack):
        if stack.count(shape.name) > 1:
            return {}
        skeleton = OrderedDict()
        for member_name, member_shape in shape.members.items():
            skeleton[member_name] = self._generate_skeleton(
                member_shape, stack, name=member_name)
        return skeleton

    def _generate_type_list(self, shape, stack):
        # For list elements we've arbitrarily decided to
        # return two elements for the skeleton list.
        name = ''
        if self._use_member_names:
            name = shape.member.name
        return [
            self._generate_skeleton(shape.member, stack, name),
        ]

    def _generate_type_map(self, shape, stack):
        key_shape = shape.key
        value_shape = shape.value
        assert key_shape.type_name == 'string'
        return OrderedDict([
            ('KeyName', self._generate_skeleton(value_shape, stack)),
        ])


def is_valid_endpoint_url(endpoint_url):
    """Verify the endpoint_url is valid.

    :type endpoint_url: string
    :param endpoint_url: An endpoint_url.  Must have at least a scheme
        and a hostname.

    :return: True if the endpoint url is valid. False otherwise.

    """
    parts = urlsplit(endpoint_url)
    hostname = parts.hostname
    if hostname is None:
        return False
    if len(hostname) > 255:
        return False
    if hostname[-1] == ".":
        hostname = hostname[:-1]
    allowed = re.compile(
        r"^((?!-)[A-Z\d-]{1,63}(?<!-)\.)*((?!-)[A-Z\d-]{1,63}(?<!-))$",
        re.IGNORECASE)
    return allowed.match(hostname)


def check_dns_name(bucket_name):
    """
    Check to see if the ``bucket_name`` complies with the
    restricted DNS naming conventions necessary to allow
    access via virtual-hosting style.

    Even though "." characters are perfectly valid in this DNS
    naming scheme, we are going to punt on any name containing a
    "." character because these will cause SSL cert validation
    problems if we try to use virtual-hosting style addressing.
    """
    if '.' in bucket_name:
        return False
    n = len(bucket_name)
    if n < 3 or n > 63:
        # Wrong length
        return False
    match = LABEL_RE.match(bucket_name)
    if match is None or match.end() != len(bucket_name):
        return False
    return True


def fix_s3_host(request, signature_version, region_name,
                default_endpoint_url=None, **kwargs):
    """
    This handler looks at S3 requests just before they are signed.
    If there is a bucket name on the path (true for everything except
    ListAllBuckets) it checks to see if that bucket name conforms to
    the DNS naming conventions.  If it does, it alters the request to
    use ``virtual hosting`` style addressing rather than ``path-style``
    addressing.

    """
    if request.context.get('use_global_endpoint', False):
        default_endpoint_url = 's3.amazonaws.com'
    try:
        switch_to_virtual_host_style(
            request, signature_version, default_endpoint_url)
    except InvalidDNSNameError as e:
        bucket_name = e.kwargs['bucket_name']
        logger.debug('Not changing URI, bucket is not DNS compatible: %s',
                     bucket_name)


def switch_to_virtual_host_style(request, signature_version,
                                 default_endpoint_url=None, **kwargs):
    """
    This is a handler to force virtual host style s3 addressing no matter
    the signature version (which is taken in consideration for the default
    case). If the bucket is not DNS compatible an InvalidDNSName is thrown.

    :param request: A AWSRequest object that is about to be sent.
    :param signature_version: The signature version to sign with
    :param default_endpoint_url: The endpoint to use when switching to a
        virtual style. If None is supplied, the virtual host will be
        constructed from the url of the request.
    """
    if request.auth_path is not None:
        # The auth_path has already been applied (this may be a
        # retried request).  We don't need to perform this
        # customization again.
        return
    elif _is_get_bucket_location_request(request):
        # For the GetBucketLocation response, we should not be using
        # the virtual host style addressing so we can avoid any sigv4
        # issues.
        logger.debug("Request is GetBucketLocation operation, not checking "
                     "for DNS compatibility.")
        return
    parts = urlsplit(request.url)
    request.auth_path = parts.path
    path_parts = parts.path.split('/')

    # Retrieve what the endpoint we will be prepending the bucket name to.
    if default_endpoint_url is None:
        default_endpoint_url = parts.netloc

    if len(path_parts) > 1:
        bucket_name = path_parts[1]
        if not bucket_name:
            # If the bucket name is empty we should not be checking for
            # dns compatibility.
            return
        logger.debug('Checking for DNS compatible bucket for: %s',
                     request.url)
        if check_dns_name(bucket_name):
            # If the operation is on a bucket, the auth_path must be
            # terminated with a '/' character.
            if len(path_parts) == 2:
                if request.auth_path[-1] != '/':
                    request.auth_path += '/'
            path_parts.remove(bucket_name)
            # At the very least the path must be a '/', such as with the
            # CreateBucket operation when DNS style is being used. If this
            # is not used you will get an empty path which is incorrect.
            path = '/'.join(path_parts) or '/'
            global_endpoint = default_endpoint_url
            host = bucket_name + '.' + global_endpoint
            new_tuple = (parts.scheme, host, path,
                         parts.query, '')
            new_uri = urlunsplit(new_tuple)
            request.url = new_uri
            logger.debug('URI updated to: %s', new_uri)
        else:
            raise InvalidDNSNameError(bucket_name=bucket_name)


def _is_get_bucket_location_request(request):
    return request.url.endswith('?location')


def instance_cache(func):
    """Method decorator for caching method calls to a single instance.

    **This is not a general purpose caching decorator.**

    In order to use this, you *must* provide an ``_instance_cache``
    attribute on the instance.

    This decorator is used to cache method calls.  The cache is only
    scoped to a single instance though such that multiple instances
    will maintain their own cache.  In order to keep things simple,
    this decorator requires that you provide an ``_instance_cache``
    attribute on your instance.

    """
    func_name = func.__name__

    @functools.wraps(func)
    def _cache_guard(self, *args, **kwargs):
        cache_key = (func_name, args)
        if kwargs:
            kwarg_items = tuple(sorted(kwargs.items()))
            cache_key = (func_name, args, kwarg_items)
        result = self._instance_cache.get(cache_key)
        if result is not None:
            return result
        result = func(self, *args, **kwargs)
        self._instance_cache[cache_key] = result
        return result
    return _cache_guard


def switch_host_s3_accelerate(request, operation_name, **kwargs):
    """Switches the current s3 endpoint with an S3 Accelerate endpoint"""

    # Note that when registered the switching of the s3 host happens
    # before it gets changed to virtual. So we are not concerned with ensuring
    # that the bucket name is translated to the virtual style here and we
    # can hard code the Accelerate endpoint.
    parts = urlsplit(request.url).netloc.split('.')
    parts = [p for p in parts if p in S3_ACCELERATE_WHITELIST]
    endpoint = 'https://s3-accelerate.'
    if len(parts) > 0:
        endpoint += '.'.join(parts) + '.'
    endpoint += 'amazonaws.com'

    if operation_name in ['ListBuckets', 'CreateBucket', 'DeleteBucket']:
        return
    _switch_hosts(request, endpoint,  use_new_scheme=False)


def switch_host_with_param(request, param_name):
    """Switches the host using a parameter value from a JSON request body"""
    request_json = json.loads(request.data.decode('utf-8'))
    if request_json.get(param_name):
        new_endpoint = request_json[param_name]
        _switch_hosts(request, new_endpoint)


def _switch_hosts(request, new_endpoint, use_new_scheme=True):
    final_endpoint = _get_new_endpoint(
        request.url, new_endpoint, use_new_scheme)
    request.url = final_endpoint


def _get_new_endpoint(original_endpoint, new_endpoint, use_new_scheme=True):
    new_endpoint_components = urlsplit(new_endpoint)
    original_endpoint_components = urlsplit(original_endpoint)
    scheme = original_endpoint_components.scheme
    if use_new_scheme:
        scheme = new_endpoint_components.scheme
    final_endpoint_components = (
        scheme,
        new_endpoint_components.netloc,
        original_endpoint_components.path,
        original_endpoint_components.query,
        ''
    )
    final_endpoint = urlunsplit(final_endpoint_components)
    logger.debug('Updating URI from %s to %s' % (
        original_endpoint, final_endpoint))
    return final_endpoint


def deep_merge(base, extra):
    """Deeply two dictionaries, overriding existing keys in the base.

    :param base: The base dictionary which will be merged into.
    :param extra: The dictionary to merge into the base. Keys from this
        dictionary will take precedence.
    """
    for key in extra:
        # If the key represents a dict on both given dicts, merge the sub-dicts
        if key in base and isinstance(base[key], dict)\
                and isinstance(extra[key], dict):
            deep_merge(base[key], extra[key])
            continue

        # Otherwise, set the key on the base to be the value of the extra.
        base[key] = extra[key]


def hyphenize_service_id(service_id):
    """Translate the form used for event emitters.

    :param service_id: The service_id to convert.
    """
    return service_id.replace(' ', '-').lower()


class S3RegionRedirector(object):
    def __init__(self, endpoint_bridge, client, cache=None):
        self._endpoint_resolver = endpoint_bridge
        self._cache = cache
        if self._cache is None:
            self._cache = {}

        # This needs to be a weak ref in order to prevent memory leaks on
        # python 2.6
        self._client = weakref.proxy(client)

    def register(self, event_emitter=None):
        emitter = event_emitter or self._client.meta.events
        emitter.register('needs-retry.s3', self.redirect_from_error)
        emitter.register('before-call.s3', self.set_request_url)
        emitter.register('before-parameter-build.s3',
                         self.redirect_from_cache)

    def redirect_from_error(self, request_dict, response, operation, **kwargs):
        """
        An S3 request sent to the wrong region will return an error that
        contains the endpoint the request should be sent to. This handler
        will add the redirect information to the signing context and then
        redirect the request.
        """
        if response is None:
            # This could be none if there was a ConnectionError or other
            # transport error.
            return

        if self._is_s3_accesspoint(request_dict.get('context', {})):
            logger.debug(
                'S3 request was previously to an accesspoint, not redirecting.'
            )
            return

        if request_dict.get('context', {}).get('s3_redirected'):
            logger.debug(
                'S3 request was previously redirected, not redirecting.')
            return

        error = response[1].get('Error', {})
        error_code = error.get('Code')
        response_metadata = response[1].get('ResponseMetadata', {})

        # We have to account for 400 responses because
        # if we sign a Head* request with the wrong region,
        # we'll get a 400 Bad Request but we won't get a
        # body saying it's an "AuthorizationHeaderMalformed".
        is_special_head_object = (
            error_code in ['301', '400'] and
            operation.name == 'HeadObject'
        )
        is_special_head_bucket = (
            error_code in ['301', '400'] and
            operation.name == 'HeadBucket' and
            'x-amz-bucket-region' in response_metadata.get('HTTPHeaders', {})
        )
        is_wrong_signing_region = (
            error_code == 'AuthorizationHeaderMalformed' and
            'Region' in error
        )
        is_redirect_status = response[0] is not None and \
            response[0].status_code in [301, 302, 307]
        is_permanent_redirect = error_code == 'PermanentRedirect'
        if not any([is_special_head_object, is_wrong_signing_region,
                    is_permanent_redirect, is_special_head_bucket,
                    is_redirect_status]):
            return

        bucket = request_dict['context']['signing']['bucket']
        client_region = request_dict['context'].get('client_region')
        new_region = self.get_bucket_region(bucket, response)

        if new_region is None:
            logger.debug(
                "S3 client configured for region %s but the bucket %s is not "
                "in that region and the proper region could not be "
                "automatically determined." % (client_region, bucket))
            return

        logger.debug(
            "S3 client configured for region %s but the bucket %s is in region"
            " %s; Please configure the proper region to avoid multiple "
            "unnecessary redirects and signing attempts." % (
                client_region, bucket, new_region))
        endpoint = self._endpoint_resolver.resolve('s3', new_region)
        endpoint = endpoint['endpoint_url']

        signing_context = {
            'region': new_region,
            'bucket': bucket,
            'endpoint': endpoint
        }
        request_dict['context']['signing'] = signing_context

        self._cache[bucket] = signing_context
        self.set_request_url(request_dict, request_dict['context'])

        request_dict['context']['s3_redirected'] = True

        # Return 0 so it doesn't wait to retry
        return 0

    def get_bucket_region(self, bucket, response):
        """
        There are multiple potential sources for the new region to redirect to,
        but they aren't all universally available for use. This will try to
        find region from response elements, but will fall back to calling
        HEAD on the bucket if all else fails.

        :param bucket: The bucket to find the region for. This is necessary if
            the region is not available in the error response.
        :param response: A response representing a service request that failed
            due to incorrect region configuration.
        """
        # First try to source the region from the headers.
        service_response = response[1]
        response_headers = service_response['ResponseMetadata']['HTTPHeaders']
        if 'x-amz-bucket-region' in response_headers:
            return response_headers['x-amz-bucket-region']

        # Next, check the error body
        region = service_response.get('Error', {}).get('Region', None)
        if region is not None:
            return region

        # Finally, HEAD the bucket. No other choice sadly.
        try:
            response = self._client.head_bucket(Bucket=bucket)
            headers = response['ResponseMetadata']['HTTPHeaders']
        except ClientError as e:
            headers = e.response['ResponseMetadata']['HTTPHeaders']

        region = headers.get('x-amz-bucket-region', None)
        return region

    def set_request_url(self, params, context, **kwargs):
        endpoint = context.get('signing', {}).get('endpoint', None)
        if endpoint is not None:
            params['url'] = _get_new_endpoint(params['url'], endpoint, False)

    def redirect_from_cache(self, params, context, **kwargs):
        """
        This handler retrieves a given bucket's signing context from the cache
        and adds it into the request context.
        """
        if self._is_s3_accesspoint(context):
            return
        bucket = params.get('Bucket')
        signing_context = self._cache.get(bucket)
        if signing_context is not None:
            context['signing'] = signing_context
        else:
            context['signing'] = {'bucket': bucket}

    def _is_s3_accesspoint(self, context):
        return 's3_accesspoint' in context


class InvalidArnException(ValueError):
    pass


class ArnParser(object):
    def parse_arn(self, arn):
        arn_parts = arn.split(':', 5)
        if len(arn_parts) < 6:
            raise InvalidArnException(
                'Provided ARN: %s must be of the format: '
                'arn:partition:service:region:account:resource' % arn
            )
        return {
            'partition': arn_parts[1],
            'service': arn_parts[2],
            'region': arn_parts[3],
            'account': arn_parts[4],
            'resource': arn_parts[5],
        }


class S3ArnParamHandler(object):
    _ACCESSPOINT_RESOURCE_REGEX = re.compile(
        r'^accesspoint[/:](?P<resource_name>.+)$'
    )
    _BLACKLISTED_OPERATIONS = [
        'CreateBucket'
    ]

    def __init__(self, arn_parser=None):
        self._arn_parser = arn_parser
        if arn_parser is None:
            self._arn_parser = ArnParser()

    def register(self, event_emitter):
        event_emitter.register('before-parameter-build.s3', self.handle_arn)

    def handle_arn(self, params, model, context, **kwargs):
        if model.name in self._BLACKLISTED_OPERATIONS:
            return
        arn_details = self._get_arn_details_from_bucket_param(params)
        if arn_details is None:
            return
        if arn_details['resource_type'] == 'accesspoint':
            self._store_accesspoint(params, context, arn_details)

    def _get_arn_details_from_bucket_param(self, params):
        if 'Bucket' in params:
            try:
                arn = params['Bucket']
                arn_details = self._arn_parser.parse_arn(arn)
                self._add_resource_type_and_name(arn, arn_details)
                return arn_details
            except InvalidArnException:
                pass
        return None

    def _add_resource_type_and_name(self, arn, arn_details):
        match = self._ACCESSPOINT_RESOURCE_REGEX.match(arn_details['resource'])
        if match:
            arn_details['resource_type'] = 'accesspoint'
            arn_details['resource_name'] = match.group('resource_name')
        else:
            raise UnsupportedS3ArnError(arn=arn)

    def _store_accesspoint(self, params, context, arn_details):
        # Ideally the access-point would be stored as a parameter in the
        # request where the serializer would then know how to serialize it,
        # but access-points are not modeled in S3 operations so it would fail
        # validation. Instead, we set the access-point to the bucket parameter
        # to have some value set when serializing the request and additional
        # information on the context from the arn to use in forming the
        # access-point endpoint.
        params['Bucket'] = arn_details['resource_name']
        context['s3_accesspoint'] = {
            'name': arn_details['resource_name'],
            'account': arn_details['account'],
            'partition': arn_details['partition'],
            'region': arn_details['region'],
        }


class S3EndpointSetter(object):
    _DEFAULT_PARTITION = 'aws'
    _DEFAULT_DNS_SUFFIX = 'amazonaws.com'

    def __init__(self, endpoint_resolver, region=None,
                 s3_config=None, endpoint_url=None, partition=None):
        self._endpoint_resolver = endpoint_resolver
        self._region = region
        self._s3_config = s3_config
        if s3_config is None:
            self._s3_config = {}
        self._endpoint_url = endpoint_url
        self._partition = partition
        if partition is None:
            self._partition = self._DEFAULT_PARTITION

    def register(self, event_emitter):
        event_emitter.register('before-sign.s3', self.set_endpoint)

    def set_endpoint(self, request, **kwargs):
        if self._use_accesspoint_endpoint(request):
            self._validate_accesspoint_supported(request)
            region_name = self._resolve_region_for_accesspoint_endpoint(
                request)
            self._switch_to_accesspoint_endpoint(request, region_name)
            return
        if self._use_accelerate_endpoint:
            switch_host_s3_accelerate(request=request, **kwargs)
        if self._s3_addressing_handler:
            self._s3_addressing_handler(request=request, **kwargs)

    def _use_accesspoint_endpoint(self, request):
        return 's3_accesspoint' in request.context

    def _validate_accesspoint_supported(self, request):
        if self._endpoint_url:
            raise UnsupportedS3AccesspointConfigurationError(
                msg=(
                    'Client cannot use a custom "endpoint_url" when '
                    'specifying an access-point ARN.'
                )
            )
        if self._use_accelerate_endpoint:
            raise UnsupportedS3AccesspointConfigurationError(
                msg=(
                    'Client does not support s3 accelerate configuration '
                    'when and access-point ARN is specified.'
                )
            )
        request_partion = request.context['s3_accesspoint']['partition']
        if request_partion != self._partition:
            raise UnsupportedS3AccesspointConfigurationError(
                msg=(
                    'Client is configured for "%s" partition, but access-point'
                    ' ARN provided is for "%s" partition. The client and '
                    ' access-point partition must be the same.' % (
                        self._partition, request_partion)
                )
            )

    def _resolve_region_for_accesspoint_endpoint(self, request):
        if self._s3_config.get('use_arn_region', True):
            accesspoint_region = request.context['s3_accesspoint']['region']
            # If we are using the region from the access point,
            # we will also want to make sure that we set it as the
            # signing region as well
            self._override_signing_region(request, accesspoint_region)
            return accesspoint_region
        return self._region

    def _switch_to_accesspoint_endpoint(self, request, region_name):
        original_components = urlsplit(request.url)
        accesspoint_endpoint = urlunsplit((
            original_components.scheme,
            self._get_accesspoint_netloc(request.context, region_name),
            self._get_accesspoint_path(
                original_components.path, request.context),
            original_components.query,
            ''
        ))
        logger.debug(
            'Updating URI from %s to %s' % (request.url, accesspoint_endpoint))
        request.url = accesspoint_endpoint

    def _get_accesspoint_netloc(self, request_context, region_name):
        s3_accesspoint = request_context['s3_accesspoint']
        accesspoint_netloc_components = [
            '%s-%s' % (s3_accesspoint['name'], s3_accesspoint['account']),
            's3-accesspoint'
        ]
        if self._s3_config.get('use_dualstack_endpoint'):
            accesspoint_netloc_components.append('dualstack')
        accesspoint_netloc_components.extend(
            [
                region_name,
                self._get_dns_suffix(region_name)
            ]
        )
        return '.'.join(accesspoint_netloc_components)

    def _get_accesspoint_path(self, original_path, request_context):
        # The Bucket parameter was substituted with the access-point name as
        # some value was required in serializing the bucket name. Now that
        # we are making the request directly to the access point, we will
        # want to remove that access-point name from the path.
        name = request_context['s3_accesspoint']['name']
        # All S3 operations require at least a / in their path.
        return original_path.replace('/' + name, '', 1) or '/'

    def _get_dns_suffix(self, region_name):
        resolved = self._endpoint_resolver.construct_endpoint(
            's3', region_name)
        dns_suffix = self._DEFAULT_DNS_SUFFIX
        if resolved and 'dnsSuffix' in resolved:
            dns_suffix = resolved['dnsSuffix']
        return dns_suffix

    def _override_signing_region(self, request, region_name):
        signing_context = {
            'region': region_name,
        }
        # S3SigV4Auth will use the context['signing']['region'] value to
        # sign with if present. This is used by the Bucket redirector
        # as well but we should be fine because the redirector is never
        # used in combination with the accesspoint setting logic.
        request.context['signing'] = signing_context


    @CachedProperty
    def _use_accelerate_endpoint(self):
        # Enable accelerate if the configuration is set to to true or the
        # endpoint being used matches one of the accelerate endpoints.

        # Accelerate has been explicitly configured.
        if self._s3_config.get('use_accelerate_endpoint'):
            return True

        # Accelerate mode is turned on automatically if an endpoint url is
        # provided that matches the accelerate scheme.
        if self._endpoint_url is None:
            return False

        # Accelerate is only valid for Amazon endpoints.
        netloc = urlsplit(self._endpoint_url).netloc
        if not netloc.endswith('amazonaws.com'):
            return False

        # The first part of the url should always be s3-accelerate.
        parts = netloc.split('.')
        if parts[0] != 's3-accelerate':
            return False

        # Url parts between 's3-accelerate' and 'amazonaws.com' which
        # represent different url features.
        feature_parts = parts[1:-2]

        # There should be no duplicate url parts.
        if len(feature_parts) != len(set(feature_parts)):
            return False

        # Remaining parts must all be in the whitelist.
        return all(p in S3_ACCELERATE_WHITELIST for p in feature_parts)

    @CachedProperty
    def _addressing_style(self):
        # Use virtual host style addressing if accelerate is enabled or if
        # the given endpoint url is an accelerate endpoint.
        if self._use_accelerate_endpoint:
            return 'virtual'

        # If a particular addressing style is configured, use it.
        configured_addressing_style = self._s3_config.get('addressing_style')
        if configured_addressing_style:
            return configured_addressing_style

    @CachedProperty
    def _s3_addressing_handler(self):
        # If virtual host style was configured, use it regardless of whether
        # or not the bucket looks dns compatible.
        if self._addressing_style == 'virtual':
            logger.debug("Using S3 virtual host style addressing.")
            return switch_to_virtual_host_style

        # If path style is configured, no additional steps are needed. If
        # endpoint_url was specified, don't default to virtual. We could
        # potentially default provided endpoint urls to virtual hosted
        # style, but for now it is avoided.
        if self._addressing_style == 'path' or self._endpoint_url is not None:
            logger.debug("Using S3 path style addressing.")
            return None

        logger.debug("Defaulting to S3 virtual host style addressing with "
                     "path style addressing fallback.")

        # By default, try to use virtual style with path fallback.
        return fix_s3_host


class ContainerMetadataFetcher(object):

    TIMEOUT_SECONDS = 2
    RETRY_ATTEMPTS = 3
    SLEEP_TIME = 1
    IP_ADDRESS = '169.254.170.2'
    _ALLOWED_HOSTS = [IP_ADDRESS, 'localhost', '127.0.0.1']

    def __init__(self, session=None, sleep=time.sleep):
        if session is None:
            session = botocore.httpsession.URLLib3Session(
                timeout=self.TIMEOUT_SECONDS
            )
        self._session = session
        self._sleep = sleep

    def retrieve_full_uri(self, full_url, headers=None):
        """Retrieve JSON metadata from container metadata.

        :type full_url: str
        :param full_url: The full URL of the metadata service.
            This should include the scheme as well, e.g
            "http://localhost:123/foo"

        """
        self._validate_allowed_url(full_url)
        return self._retrieve_credentials(full_url, headers)

    def _validate_allowed_url(self, full_url):
        parsed = botocore.compat.urlparse(full_url)
        is_whitelisted_host = self._check_if_whitelisted_host(
            parsed.hostname)
        if not is_whitelisted_host:
            raise ValueError(
                "Unsupported host '%s'.  Can only "
                "retrieve metadata from these hosts: %s" %
                (parsed.hostname, ', '.join(self._ALLOWED_HOSTS)))

    def _check_if_whitelisted_host(self, host):
        if host in self._ALLOWED_HOSTS:
            return True
        return False

    def retrieve_uri(self, relative_uri):
        """Retrieve JSON metadata from ECS metadata.

        :type relative_uri: str
        :param relative_uri: A relative URI, e.g "/foo/bar?id=123"

        :return: The parsed JSON response.

        """
        full_url = self.full_url(relative_uri)
        return self._retrieve_credentials(full_url)

    def _retrieve_credentials(self, full_url, extra_headers=None):
        headers = {'Accept': 'application/json'}
        if extra_headers is not None:
            headers.update(extra_headers)
        attempts = 0
        while True:
            try:
                return self._get_response(
                    full_url, headers, self.TIMEOUT_SECONDS)
            except MetadataRetrievalError as e:
                logger.debug("Received error when attempting to retrieve "
                             "container metadata: %s", e, exc_info=True)
                self._sleep(self.SLEEP_TIME)
                attempts += 1
                if attempts >= self.RETRY_ATTEMPTS:
                    raise

    def _get_response(self, full_url, headers, timeout):
        try:
            AWSRequest = botocore.awsrequest.AWSRequest
            request = AWSRequest(method='GET', url=full_url, headers=headers)
            response = self._session.send(request.prepare())
            response_text = response.content.decode('utf-8')
            if response.status_code != 200:
                raise MetadataRetrievalError(
                    error_msg=(
                        "Received non 200 response (%s) from ECS metadata: %s"
                    ) % (response.status_code, response_text))
            try:
                return json.loads(response_text)
            except ValueError:
                error_msg = (
                    "Unable to parse JSON returned from ECS metadata services"
                )
                logger.debug('%s:%s', error_msg, response_text)
                raise MetadataRetrievalError(error_msg=error_msg)
        except RETRYABLE_HTTP_ERRORS as e:
            error_msg = ("Received error when attempting to retrieve "
                         "ECS metadata: %s" % e)
            raise MetadataRetrievalError(error_msg=error_msg)

    def full_url(self, relative_uri):
        return 'http://%s%s' % (self.IP_ADDRESS, relative_uri)


def get_environ_proxies(url):
    if should_bypass_proxies(url):
        return {}
    else:
        return getproxies()


def should_bypass_proxies(url):
    """
    Returns whether we should bypass proxies or not.
    """
    # NOTE: requests allowed for ip/cidr entries in no_proxy env that we don't
    # support current as urllib only checks DNS suffix
    # If the system proxy settings indicate that this URL should be bypassed,
    # don't proxy.
    # The proxy_bypass function is incredibly buggy on OS X in early versions
    # of Python 2.6, so allow this call to fail. Only catch the specific
    # exceptions we've seen, though: this call failing in other ways can reveal
    # legitimate problems.
    try:
        if proxy_bypass(urlparse(url).netloc):
            return True
    except (TypeError, socket.gaierror):
        pass

    return False


def get_encoding_from_headers(headers, default='ISO-8859-1'):
    """Returns encodings from given HTTP Header Dict.

    :param headers: dictionary to extract encoding from.
    :param default: default encoding if the content-type is text
    """

    content_type = headers.get('content-type')

    if not content_type:
        return None

    content_type, params = cgi.parse_header(content_type)

    if 'charset' in params:
        return params['charset'].strip("'\"")

    if 'text' in content_type:
        return default


def calculate_md5(body, **kwargs):
    if isinstance(body, (bytes, bytearray)):
        binary_md5 = _calculate_md5_from_bytes(body)
    else:
        binary_md5 = _calculate_md5_from_file(body)
    return base64.b64encode(binary_md5).decode('ascii')


def _calculate_md5_from_bytes(body_bytes):
    md5 = get_md5(body_bytes)
    return md5.digest()


def _calculate_md5_from_file(fileobj):
    start_position = fileobj.tell()
    md5 = get_md5()
    for chunk in iter(lambda: fileobj.read(1024 * 1024), b''):
        md5.update(chunk)
    fileobj.seek(start_position)
    return md5.digest()


def conditionally_calculate_md5(params, **kwargs):
    """Only add a Content-MD5 if the system supports it."""
    headers = params['headers']
    body = params['body']
    if MD5_AVAILABLE and body and 'Content-MD5' not in headers:
        md5_digest = calculate_md5(body, **kwargs)
        params['headers']['Content-MD5'] = md5_digest


class FileWebIdentityTokenLoader(object):
    def __init__(self, web_identity_token_path, _open=open):
        self._web_identity_token_path = web_identity_token_path
        self._open = _open

    def __call__(self):
        with self._open(self._web_identity_token_path) as token_file:
            return token_file.read()


class SSOTokenFetcher(object):
    # The device flow RFC defines the slow down delay to be an additional
    # 5 seconds:
    # https://tools.ietf.org/html/draft-ietf-oauth-device-flow-15#section-3.5
    _SLOW_DOWN_DELAY = 5
    # The default interval of 5 is also defined in the RFC (see above link)
    _DEFAULT_INTERVAL = 5
    _EXPIRY_WINDOW = 15 * 60
    _CLIENT_REGISTRATION_TYPE = 'public'
    _GRANT_TYPE = 'urn:ietf:params:oauth:grant-type:device_code'

    def __init__(
            self, sso_region, client_creator, cache=None,
            on_pending_authorization=None, time_fetcher=None, sleep=None,
    ):
        self._sso_region = sso_region
        self._client_creator = client_creator
        self._on_pending_authorization = on_pending_authorization

        if time_fetcher is None:
            time_fetcher = self._utc_now
        self._time_fetcher = time_fetcher

        if sleep is None:
            sleep = time.sleep
        self._sleep = sleep

        if cache is None:
            cache = {}
        self._cache = cache

    def _utc_now(self):
        return datetime.datetime.now(tzutc())

    def _parse_if_needed(self, value):
        if isinstance(value, datetime.datetime):
            return value
        return dateutil.parser.parse(value)

    def _is_expired(self, response):
        end_time = self._parse_if_needed(response['expiresAt'])
        seconds = total_seconds(end_time - self._time_fetcher())
        return seconds < self._EXPIRY_WINDOW

    @CachedProperty
    def _client(self):
        config = botocore.config.Config(
            region_name=self._sso_region,
            signature_version=botocore.UNSIGNED,
        )
        return self._client_creator('sso-oidc', config=config)

    def _register_client(self):
        timestamp = datetime2timestamp(self._time_fetcher())
        response = self._client.register_client(
            # NOTE: As far as I know client name will never be returned to the
            # user. For now we'll just use botocore-client with the timestamp.
            clientName='botocore-client-%s' % int(timestamp),
            clientType=self._CLIENT_REGISTRATION_TYPE,
        )
        expires_at = response['clientSecretExpiresAt']
        expires_at = datetime.datetime.fromtimestamp(expires_at, tzutc())
        registration = {
            'clientId': response['clientId'],
            'clientSecret': response['clientSecret'],
            'expiresAt': expires_at,
        }
        return registration

    def _registration(self):
        # Registration with the OIDC endpoint is regional, is good for roughly
        # 90 days, and can be shared. This is currently scoped to individual
        # tools and as such each tool has their own cached client id.
        cache_key = 'botocore-client-id-%s' % self._sso_region
        if cache_key in self._cache:
            registration = self._cache[cache_key]
            if not self._is_expired(registration):
                return registration

        registration = self._register_client()
        self._cache[cache_key] = registration
        return registration

    def _authorize_client(self, start_url, registration):
        # NOTE: The authorization response is not cached. These responses are
        # short lived (currently only 10 minutes) and can only be exchanged for
        # a token once. Having multiple clients share this is problematic.
        response = self._client.start_device_authorization(
            clientId=registration['clientId'],
            clientSecret=registration['clientSecret'],
            startUrl=start_url,
        )
        expires_in = datetime.timedelta(seconds=response['expiresIn'])
        authorization = {
            'deviceCode': response['deviceCode'],
            'userCode': response['userCode'],
            'verificationUri': response['verificationUri'],
            'verificationUriComplete': response['verificationUriComplete'],
            'expiresAt': self._time_fetcher() + expires_in,
        }
        if 'interval' in response:
            authorization['interval'] = response['interval']
        return authorization

    def _poll_for_token(self, start_url):
        registration = self._registration()
        authorization = self._authorize_client(start_url, registration)

        if self._on_pending_authorization:
            # This callback can display the user code / verification URI
            # so the user knows the page to go to. Potentially, this call
            # back could even be used to auto open a browser.
            self._on_pending_authorization(**authorization)

        interval = authorization.get('interval', self._DEFAULT_INTERVAL)
        # NOTE: This loop currently relies on the service to either return
        # a valid token or a ExpiredTokenException to break the loop. If this
        # proves to be problematic it may be worth adding an additional
        # mechanism to control timing this loop out.
        while True:
            try:
                response = self._client.create_token(
                    grantType=self._GRANT_TYPE,
                    clientId=registration['clientId'],
                    clientSecret=registration['clientSecret'],
                    deviceCode=authorization['deviceCode'],
                )
                expires_in = datetime.timedelta(seconds=response['expiresIn'])
                token = {
                    'startUrl': start_url,
                    'region': self._sso_region,
                    'accessToken': response['accessToken'],
                    'expiresAt': self._time_fetcher() + expires_in
                }
                return token
            except self._client.exceptions.SlowDownException:
                interval += self._SLOW_DOWN_DELAY
            except self._client.exceptions.AuthorizationPendingException:
                pass
            except self._client.exceptions.ExpiredTokenException:
                raise PendingAuthorizationExpiredError()
            self._sleep(interval)

    def _token(self, start_url, force_refresh):
        cache_key = hashlib.sha1(start_url.encode('utf-8')).hexdigest()
        # Only obey the token cache if we are not forcing a refresh.
        if not force_refresh and cache_key in self._cache:
            token = self._cache[cache_key]
            if not self._is_expired(token):
                return token

        token = self._poll_for_token(start_url)
        self._cache[cache_key] = token
        return token

    def fetch_token(self, start_url, force_refresh=False):
        return self._token(start_url, force_refresh)


class SSOTokenLoader(object):
    def __init__(self, cache=None):
        if cache is None:
            cache = {}
        self._cache = cache

    def _generate_cache_key(self, start_url):
        return hashlib.sha1(start_url.encode('utf-8')).hexdigest()

    def __call__(self, start_url):
        cache_key = self._generate_cache_key(start_url)
        try:
            token = self._cache[cache_key]
            return token['accessToken']
        except KeyError:
            logger.debug('Failed to load SSO token:', exc_info=True)
            error_msg = (
                'The SSO access token has either expired or is otherwise '
                'invalid.'
            )
            raise SSOTokenLoadError(error_msg=error_msg)<|MERGE_RESOLUTION|>--- conflicted
+++ resolved
@@ -30,15 +30,10 @@
 import botocore
 import botocore.awsrequest
 import botocore.httpsession
-<<<<<<< HEAD
-from botocore.compat import json, quote, zip_longest, urlsplit, urlunsplit
-from botocore.compat import (
-    OrderedDict, six, urlparse, total_seconds, get_tzinfo_options
-=======
 from botocore.compat import (
         json, quote, zip_longest, urlsplit, urlunsplit, OrderedDict,
-        six, urlparse, get_tzinfo_options, get_md5, MD5_AVAILABLE
->>>>>>> dc09517f
+        six, urlparse, total_seconds, get_tzinfo_options, get_md5,
+        MD5_AVAILABLE
 )
 from botocore.vendored.six.moves.urllib.request import getproxies, proxy_bypass
 from botocore.exceptions import (
