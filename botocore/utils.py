--- conflicted
+++ resolved
@@ -39,15 +39,9 @@
 from botocore.exceptions import (
     InvalidExpressionError, ConfigNotFound, InvalidDNSNameError, ClientError,
     MetadataRetrievalError, EndpointConnectionError, ReadTimeoutError,
-<<<<<<< HEAD
     ConnectionClosedError, ConnectTimeoutError, SSOTokenLoadError,
     PendingAuthorizationExpiredError, UnsupportedS3ArnError,
-    UnsupportedS3AccesspointConfigurationError
-=======
-    ConnectionClosedError, ConnectTimeoutError, UnsupportedS3ArnError,
-    UnsupportedS3AccesspointConfigurationError, SSOTokenLoadError,
-    InvalidRegionError,
->>>>>>> 31d98898
+    UnsupportedS3AccesspointConfigurationError, InvalidRegionError
 )
 
 logger = logging.getLogger(__name__)
