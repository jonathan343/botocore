--- conflicted
+++ resolved
@@ -1565,31 +1565,6 @@
         expected_url=(
             'https://bucket.s3-accelerate.dualstack.amazonaws.com/key'))
 
-<<<<<<< HEAD
-=======
-    # Use us-east-1 regional endpoint cases: legacy
-    us_east_1_regional_endpoint_legacy = {
-        'us_east_1_regional_endpoint': 'legacy'
-    }
-    yield t.case(
-        region='us-east-1', bucket='bucket', key='key',
-        s3_config=us_east_1_regional_endpoint_legacy,
-        expected_url=(
-            'https://bucket.s3.amazonaws.com/key'))
-
-    yield t.case(
-        region=None, bucket='bucket', key='key',
-        s3_config=us_east_1_regional_endpoint_legacy,
-        expected_url=(
-            'https://bucket.s3.amazonaws.com/key'))
-
-    yield t.case(
-        region='unknown', bucket='bucket', key='key',
-        s3_config=us_east_1_regional_endpoint_legacy,
-        expected_url=(
-            'https://bucket.s3.unknown.amazonaws.com/key'))
-
->>>>>>> 29c033f4
 
 class S3AddressingCases(object):
     def __init__(self, verify_function):
