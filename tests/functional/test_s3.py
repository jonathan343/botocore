--- conflicted
+++ resolved
@@ -2037,7 +2037,6 @@
     assert_equal(actual, expected_url)
 
 
-<<<<<<< HEAD
 class TestRequestPayerObjectTagging(BaseS3OperationTest):
     def test_request_payer_not_in_model(self):
         # Explicit loader for only the included models
@@ -2081,7 +2080,8 @@
             Key='key',
             RequestPayer='requester',
         )
-=======
+
+
 class TestS3DeleteObjects(BaseS3OperationTest):
     def test_escape_keys_in_xml_payload(self):
         self.http_stubber.add_response()
@@ -2097,5 +2097,4 @@
         self.assertIn(b'&#xD;&#xA;&#xD;', request.body)
         content_md5_bytes = get_md5(request.body).digest()
         content_md5 = base64.b64encode(content_md5_bytes)
-        self.assertEqual(content_md5, request.headers['Content-MD5'])
->>>>>>> 7d017614
+        self.assertEqual(content_md5, request.headers['Content-MD5'])