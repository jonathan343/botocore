# Copyright 2015 Amazon.com, Inc. or its affiliates. All Rights Reserved.
#
# Licensed under the Apache License, Version 2.0 (the "License"). You
# may not use this file except in compliance with the License. A copy of
# the License is located at
#
# http://aws.amazon.com/apache2.0/
#
# or in the "license" file accompanying this file. This file is
# distributed on an "AS IS" BASIS, WITHOUT WARRANTIES OR CONDITIONS OF
# ANY KIND, either express or implied. See the License for the specific
# language governing permissions and limitations under the License.
import base64
import re

from tests import temporary_file
from tests import unittest, mock, BaseSessionTest, create_session, ClientHTTPStubber
from nose.tools import assert_equal

import botocore.session
from botocore.config import Config
from botocore.compat import datetime, urlsplit, parse_qs, get_md5
from botocore.exceptions import (
    ParamValidationError, ClientError,
    UnsupportedS3ConfigurationError,
    UnsupportedS3AccesspointConfigurationError,
)
from botocore.parsers import ResponseParserError
from botocore.loaders import Loader
from botocore import UNSIGNED


class TestS3BucketValidation(unittest.TestCase):
    def test_invalid_bucket_name_raises_error(self):
        session = botocore.session.get_session()
        s3 = session.create_client('s3')
        with self.assertRaises(ParamValidationError):
            s3.put_object(Bucket='adfgasdfadfs/bucket/name',
                          Key='foo', Body=b'asdf')


class BaseS3OperationTest(BaseSessionTest):
    def setUp(self):
        super(BaseS3OperationTest, self).setUp()
        self.region = 'us-west-2'
        self.client = self.session.create_client(
            's3', self.region)
        self.http_stubber = ClientHTTPStubber(self.client)


class BaseS3ClientConfigurationTest(BaseSessionTest):
    _V4_AUTH_REGEX = re.compile(
        r'AWS4-HMAC-SHA256 '
        r'Credential=\w+/\d+/'
        r'(?P<signing_region>[a-z0-9-]+)/'
        r'(?P<signing_name>[a-z0-9-]+)/'
    )

    def setUp(self):
        super(BaseS3ClientConfigurationTest, self).setUp()
        self.region = 'us-west-2'

    def assert_signing_region(self, request, expected_region):
        auth_header = request.headers['Authorization'].decode('utf-8')
        actual_region = None
        match = self._V4_AUTH_REGEX.match(auth_header)
        if match:
            actual_region = match.group('signing_region')
        self.assertEqual(expected_region, actual_region)

    def assert_signing_name(self, request, expected_name):
        auth_header = request.headers['Authorization'].decode('utf-8')
        actual_name = None
        match = self._V4_AUTH_REGEX.match(auth_header)
        if match:
            actual_name = match.group('signing_name')
        self.assertEqual(expected_name, actual_name)

    def assert_signing_region_in_url(self, url, expected_region):
        qs_components = parse_qs(urlsplit(url).query)
        self.assertIn(expected_region, qs_components['X-Amz-Credential'][0])

    def assert_endpoint(self, request, expected_endpoint):
        actual_endpoint = urlsplit(request.url).netloc
        self.assertEqual(actual_endpoint, expected_endpoint)

    def create_s3_client(self, **kwargs):
        client_kwargs = {
            'region_name': self.region
        }
        client_kwargs.update(kwargs)
        return self.session.create_client('s3', **client_kwargs)

    def set_config_file(self, fileobj, contents):
        fileobj.write(contents)
        fileobj.flush()
        self.environ['AWS_CONFIG_FILE'] = fileobj.name


class TestS3ClientConfigResolution(BaseS3ClientConfigurationTest):
    def test_no_s3_config(self):
        client = self.create_s3_client()
        self.assertIsNone(client.meta.config.s3)

    def test_client_s3_dualstack_handles_uppercase_true(self):
        with temporary_file('w') as f:
            self.set_config_file(
                f,
                '[default]\n'
                's3 = \n'
                '    use_dualstack_endpoint = True'
            )
            client = self.create_s3_client()
            self.assertEqual(
                client.meta.config.s3['use_dualstack_endpoint'], True)

    def test_client_s3_dualstack_handles_lowercase_true(self):
        with temporary_file('w') as f:
            self.set_config_file(
                f,
                '[default]\n'
                's3 = \n'
                '    use_dualstack_endpoint = true'
            )
            client = self.create_s3_client()
            self.assertEqual(
                client.meta.config.s3['use_dualstack_endpoint'], True)

    def test_client_s3_accelerate_handles_uppercase_true(self):
        with temporary_file('w') as f:
            self.set_config_file(
                f,
                '[default]\n'
                's3 = \n'
                '    use_accelerate_endpoint = True'
            )
            client = self.create_s3_client()
            self.assertEqual(
                client.meta.config.s3['use_accelerate_endpoint'], True)

    def test_client_s3_accelerate_handles_lowercase_true(self):
        with temporary_file('w') as f:
            self.set_config_file(
                f,
                '[default]\n'
                's3 = \n'
                '    use_accelerate_endpoint = true'
            )
            client = self.create_s3_client()
            self.assertEqual(
                client.meta.config.s3['use_accelerate_endpoint'], True)

    def test_client_payload_signing_enabled_handles_uppercase_true(self):
        with temporary_file('w') as f:
            self.set_config_file(
                f,
                '[default]\n'
                's3 = \n'
                '    payload_signing_enabled = True'
            )
            client = self.create_s3_client()
            self.assertEqual(
                client.meta.config.s3['payload_signing_enabled'], True)

    def test_client_payload_signing_enabled_handles_lowercase_true(self):
        with temporary_file('w') as f:
            self.set_config_file(
                f,
                '[default]\n'
                's3 = \n'
                '    payload_signing_enabled = true'
            )
            client = self.create_s3_client()
            self.assertEqual(
                client.meta.config.s3['payload_signing_enabled'], True)

    def test_includes_unmodeled_s3_config_vars(self):
        with temporary_file('w') as f:
            self.set_config_file(
                f,
                '[default]\n'
                's3 = \n'
                '    unmodeled = unmodeled_val'
            )
            client = self.create_s3_client()
            self.assertEqual(
                client.meta.config.s3['unmodeled'], 'unmodeled_val')

    def test_mixed_modeled_and_unmodeled_config_vars(self):
        with temporary_file('w') as f:
            self.set_config_file(
                f,
                '[default]\n'
                's3 = \n'
                '    payload_signing_enabled = true\n'
                '    unmodeled = unmodeled_val'
            )
            client = self.create_s3_client()
            self.assertEqual(
                client.meta.config.s3,
                {
                    'payload_signing_enabled': True,
                    'unmodeled': 'unmodeled_val'
                }
            )

    def test_use_arn_region(self):
        self.environ['AWS_S3_USE_ARN_REGION'] = 'true'
        client = self.create_s3_client()
        self.assertEqual(
            client.meta.config.s3,
            {
                'use_arn_region': True,
            }
        )

    def test_use_arn_region_config_var(self):
        with temporary_file('w') as f:
            self.set_config_file(
                f,
                '[default]\n'
                's3_use_arn_region = true'
            )
            client = self.create_s3_client()
            self.assertEqual(
                client.meta.config.s3,
                {
                    'use_arn_region': True,
                }
            )

    def test_use_arn_region_nested_config_var(self):
        with temporary_file('w') as f:
            self.set_config_file(
                f,
                '[default]\n'
                's3 = \n'
                '    use_arn_region = true'
            )
            client = self.create_s3_client()
            self.assertEqual(
                client.meta.config.s3,
                {
                    'use_arn_region': True,
                }
            )

    def test_use_arn_region_is_case_insensitive(self):
        self.environ['AWS_S3_USE_ARN_REGION'] = 'True'
        client = self.create_s3_client()
        self.assertEqual(
            client.meta.config.s3,
            {
                'use_arn_region': True,
            }
        )

    def test_use_arn_region_env_var_overrides_config_var(self):
        self.environ['AWS_S3_USE_ARN_REGION'] = 'false'
        with temporary_file('w') as f:
            self.set_config_file(
                f,
                '[default]\n'
                's3 = \n'
                '    use_arn_region = true'
            )
            client = self.create_s3_client()
        self.assertEqual(
            client.meta.config.s3,
            {
                'use_arn_region': False,
            }
        )

    def test_client_config_use_arn_region_overrides_env_var(self):
        self.environ['AWS_S3_USE_ARN_REGION'] = 'true'
        client = self.create_s3_client(
            config=Config(
                s3={'use_arn_region': False}
            )
        )
        self.assertEqual(
            client.meta.config.s3,
            {
                'use_arn_region': False,
            }
        )

    def test_client_config_use_arn_region_overrides_config_var(self):
        with temporary_file('w') as f:
            self.set_config_file(
                f,
                '[default]\n'
                's3 = \n'
                '    use_arn_region = true'
            )
            client = self.create_s3_client(
                config=Config(
                    s3={'use_arn_region': False}
                )
            )
        self.assertEqual(
            client.meta.config.s3,
            {
                'use_arn_region': False,
            }
        )

    def test_use_arn_region_is_case_insensitive(self):
        self.environ['AWS_S3_USE_ARN_REGION'] = 'True'
        client = self.create_s3_client()
        self.assertEqual(
            client.meta.config.s3,
            {
                'use_arn_region': True,
            }
        )

    def test_client_region_defaults_to_aws_global(self):
        client = self.create_s3_client(region_name=None)
        self.assertEqual(client.meta.region_name, 'aws-global')

    def test_client_region_remains_us_east_1(self):
        client = self.create_s3_client(region_name='us-east-1')
        self.assertEqual(client.meta.region_name, 'us-east-1')

    def test_client_region_remains_aws_global(self):
        client = self.create_s3_client(region_name='aws-global')
        self.assertEqual(client.meta.region_name, 'aws-global')


class TestS3Copy(BaseS3OperationTest):

    def create_s3_client(self, **kwargs):
        client_kwargs = {
            'region_name': self.region
        }
        client_kwargs.update(kwargs)
        return self.session.create_client('s3', **client_kwargs)

    def create_stubbed_s3_client(self, **kwargs):
        client = self.create_s3_client(**kwargs)
        http_stubber = ClientHTTPStubber(client)
        http_stubber.start()
        return client, http_stubber

    def test_s3_copy_object_with_empty_response(self):
        self.client, self.http_stubber = self.create_stubbed_s3_client(
            region_name='us-east-1'
        )

        empty_body = b''
        complete_body = (
            b'<?xml version="1.0" encoding="UTF-8"?>\n\n'
            b'<CopyObjectResult '
            b'xmlns="http://s3.amazonaws.com/doc/2006-03-01/">'
            b'<LastModified>2020-04-21T21:03:31.000Z</LastModified>'
            b'<ETag>&quot;s0mEcH3cK5uM&quot;</ETag></CopyObjectResult>'
        )

        self.http_stubber.add_response(status=200, body=empty_body)
        self.http_stubber.add_response(status=200, body=complete_body)
        response = self.client.copy_object(
            Bucket='bucket',
            CopySource='other-bucket/test.txt',
            Key='test.txt',
        )

        # Validate we retried and got second body
        self.assertEquals(len(self.http_stubber.requests), 2)
        self.assertEquals(response['ResponseMetadata']['HTTPStatusCode'], 200)
        self.assertTrue('CopyObjectResult' in response)

    def test_s3_copy_object_with_incomplete_response(self):
        self.client, self.http_stubber = self.create_stubbed_s3_client(
            region_name='us-east-1'
        )

        incomplete_body = b'<?xml version="1.0" encoding="UTF-8"?>\n\n\n'
        self.http_stubber.add_response(status=200, body=incomplete_body)
        with self.assertRaises(ResponseParserError):
            self.client.copy_object(
                Bucket='bucket',
                CopySource='other-bucket/test.txt',
                Key='test.txt',
            )


class TestAccesspointArn(BaseS3ClientConfigurationTest):
    def setUp(self):
        super(TestAccesspointArn, self).setUp()
        self.client, self.http_stubber = self.create_stubbed_s3_client()

    def create_stubbed_s3_client(self, **kwargs):
        client = self.create_s3_client(**kwargs)
        http_stubber = ClientHTTPStubber(client)
        http_stubber.start()
        return client, http_stubber

    def assert_expected_copy_source_header(self,
                                           http_stubber, expected_copy_source):
        request = self.http_stubber.requests[0]
        self.assertIn('x-amz-copy-source', request.headers)
        self.assertEqual(
            request.headers['x-amz-copy-source'], expected_copy_source)

    def add_copy_object_response(self, http_stubber):
        http_stubber.add_response(
            body=b'<CopyObjectResult></CopyObjectResult>'
        )

    def test_missing_region_in_arn(self):
        accesspoint_arn = (
            'arn:aws:s3::123456789012:accesspoint:myendpoint'
        )
        with self.assertRaises(botocore.exceptions.ParamValidationError):
            self.client.list_objects(Bucket=accesspoint_arn)

    def test_missing_account_id_in_arn(self):
        accesspoint_arn = (
            'arn:aws:s3:us-west-2::accesspoint:myendpoint'
        )
        with self.assertRaises(botocore.exceptions.ParamValidationError):
            self.client.list_objects(Bucket=accesspoint_arn)

    def test_missing_accesspoint_name_in_arn(self):
        accesspoint_arn = (
            'arn:aws:s3:us-west-2:123456789012:accesspoint'
        )
        with self.assertRaises(botocore.exceptions.ParamValidationError):
            self.client.list_objects(Bucket=accesspoint_arn)

    def test_accesspoint_includes_asterisk(self):
        accesspoint_arn = (
            'arn:aws:s3:us-west-2:123456789012:accesspoint:*'
        )
        with self.assertRaises(botocore.exceptions.ParamValidationError):
            self.client.list_objects(Bucket=accesspoint_arn)

    def test_accesspoint_includes_dot(self):
        accesspoint_arn = (
            'arn:aws:s3:us-west-2:123456789012:accesspoint:my.endpoint'
        )
        with self.assertRaises(botocore.exceptions.ParamValidationError):
            self.client.list_objects(Bucket=accesspoint_arn)

    def test_accesspoint_arn_contains_subresources(self):
        accesspoint_arn = (
            'arn:aws:s3:us-west-2:123456789012:accesspoint:myendpoint:object'
        )
        with self.assertRaises(botocore.exceptions.ParamValidationError):
            self.client.list_objects(Bucket=accesspoint_arn)

    def test_accesspoint_arn_with_custom_endpoint(self):
        accesspoint_arn = (
            'arn:aws:s3:us-west-2:123456789012:accesspoint:myendpoint'
        )
        self.client, http_stubber = self.create_stubbed_s3_client(
            endpoint_url='https://custom.com')
        http_stubber.add_response()
        self.client.list_objects(Bucket=accesspoint_arn)
        expected_endpoint = 'myendpoint-123456789012.custom.com'
        self.assert_endpoint(http_stubber.requests[0], expected_endpoint)

    def test_accesspoint_arn_with_custom_endpoint_and_dualstack(self):
        accesspoint_arn = (
            'arn:aws:s3:us-west-2:123456789012:accesspoint:myendpoint'
        )
        self.client, http_stubber = self.create_stubbed_s3_client(
            endpoint_url='https://custom.com',
            config=Config(s3={'use_dualstack_endpoint': True}))
        http_stubber.add_response()
        self.client.list_objects(Bucket=accesspoint_arn)
        expected_endpoint = 'myendpoint-123456789012.custom.com'
        self.assert_endpoint(http_stubber.requests[0], expected_endpoint)

    def test_accesspoint_arn_with_s3_accelerate(self):
        accesspoint_arn = (
            'arn:aws:s3:us-west-2:123456789012:accesspoint:myendpoint'
        )
        self.client, _ = self.create_stubbed_s3_client(
            config=Config(s3={'use_accelerate_endpoint': True}))
        with self.assertRaises(
                botocore.exceptions.
                UnsupportedS3AccesspointConfigurationError):
            self.client.list_objects(Bucket=accesspoint_arn)

    def test_accesspoint_arn_cross_partition(self):
        accesspoint_arn = (
            'arn:aws:s3:us-west-2:123456789012:accesspoint:myendpoint'
        )
        self.client, _ = self.create_stubbed_s3_client(
            region_name='cn-north-1')
        with self.assertRaises(
                botocore.exceptions.
                UnsupportedS3AccesspointConfigurationError):
            self.client.list_objects(Bucket=accesspoint_arn)

    def test_accesspoint_arn_cross_partition_use_client_region(self):
        accesspoint_arn = (
            'arn:aws:s3:us-west-2:123456789012:accesspoint:myendpoint'
        )
        self.client, _ = self.create_stubbed_s3_client(
            region_name='cn-north-1',
            config=Config(s3={'use_accelerate_endpoint': True})
        )
        with self.assertRaises(
                botocore.exceptions.
                UnsupportedS3AccesspointConfigurationError):
            self.client.list_objects(Bucket=accesspoint_arn)

    def test_signs_with_arn_region(self):
        accesspoint_arn = (
            'arn:aws:s3:us-west-2:123456789012:accesspoint:myendpoint'
        )
        self.client, self.http_stubber = self.create_stubbed_s3_client(
            region_name='us-east-1')
        self.http_stubber.add_response()
        self.client.list_objects(Bucket=accesspoint_arn)
        self.assert_signing_region(self.http_stubber.requests[0], 'us-west-2')

    def test_signs_with_client_region_when_use_arn_region_false(self):
        accesspoint_arn = (
            'arn:aws:s3:us-west-2:123456789012:accesspoint:myendpoint'
        )
        self.client, self.http_stubber = self.create_stubbed_s3_client(
            region_name='us-east-1',
            config=Config(s3={'use_arn_region': False})
        )
        self.http_stubber.add_response()
        self.client.list_objects(Bucket=accesspoint_arn)
        self.assert_signing_region(self.http_stubber.requests[0], 'us-east-1')

    def test_presign_signs_with_arn_region(self):
        accesspoint_arn = (
            'arn:aws:s3:us-west-2:123456789012:accesspoint:myendpoint'
        )
        self.client, _ = self.create_stubbed_s3_client(
            region_name='us-east-1',
            config=Config(signature_version='s3v4')
        )
        url = self.client.generate_presigned_url(
            'get_object', {'Bucket': accesspoint_arn, 'Key': 'mykey'})
        self.assert_signing_region_in_url(url, 'us-west-2')

    def test_presign_signs_with_client_region_when_use_arn_region_false(self):
        accesspoint_arn = (
            'arn:aws:s3:us-west-2:123456789012:accesspoint:myendpoint'
        )
        self.client, _ = self.create_stubbed_s3_client(
            region_name='us-east-1',
            config=Config(
                signature_version='s3v4', s3={'use_arn_region': False}
            )
        )
        url = self.client.generate_presigned_url(
            'get_object', {'Bucket': accesspoint_arn, 'Key': 'mykey'})
        self.assert_signing_region_in_url(url, 'us-east-1')

    def test_copy_source_str_with_accesspoint_arn(self):
        copy_source = (
            'arn:aws:s3:us-west-2:123456789012:accesspoint:myendpoint/'
            'object/myprefix/myobject'
        )
        self.client, self.http_stubber = self.create_stubbed_s3_client()
        self.add_copy_object_response(self.http_stubber)
        self.client.copy_object(
            Bucket='mybucket', Key='mykey', CopySource=copy_source
        )
        self.assert_expected_copy_source_header(
            self.http_stubber,
            expected_copy_source=(
                b'arn%3Aaws%3As3%3Aus-west-2%3A123456789012%3Aaccesspoint%3A'
                b'myendpoint/object/myprefix/myobject'
            )
        )

    def test_copy_source_str_with_accesspoint_arn_and_version_id(self):
        copy_source = (
            'arn:aws:s3:us-west-2:123456789012:accesspoint:myendpoint/'
            'object/myprefix/myobject?versionId=myversionid'
        )
        self.client, self.http_stubber = self.create_stubbed_s3_client()
        self.add_copy_object_response(self.http_stubber)
        self.client.copy_object(
            Bucket='mybucket', Key='mykey', CopySource=copy_source
        )
        self.assert_expected_copy_source_header(
            self.http_stubber,
            expected_copy_source=(
                b'arn%3Aaws%3As3%3Aus-west-2%3A123456789012%3Aaccesspoint%3A'
                b'myendpoint/object/myprefix/myobject?versionId=myversionid'
            )
        )

    def test_copy_source_dict_with_accesspoint_arn(self):
        copy_source = {
            'Bucket':
                'arn:aws:s3:us-west-2:123456789012:accesspoint:myendpoint',
            'Key': 'myprefix/myobject',
        }
        self.client, self.http_stubber = self.create_stubbed_s3_client()
        self.add_copy_object_response(self.http_stubber)
        self.client.copy_object(
            Bucket='mybucket', Key='mykey', CopySource=copy_source
        )
        self.assert_expected_copy_source_header(
            self.http_stubber,
            expected_copy_source=(
                b'arn%3Aaws%3As3%3Aus-west-2%3A123456789012%3Aaccesspoint%3A'
                b'myendpoint/object/myprefix/myobject'
            )
        )

    def test_copy_source_dict_with_accesspoint_arn_and_version_id(self):
        copy_source = {
            'Bucket':
                'arn:aws:s3:us-west-2:123456789012:accesspoint:myendpoint',
            'Key': 'myprefix/myobject',
            'VersionId': 'myversionid'
        }
        self.client, self.http_stubber = self.create_stubbed_s3_client()
        self.add_copy_object_response(self.http_stubber)
        self.client.copy_object(
            Bucket='mybucket', Key='mykey', CopySource=copy_source
        )
        self.assert_expected_copy_source_header(
            self.http_stubber,
            expected_copy_source=(
                b'arn%3Aaws%3As3%3Aus-west-2%3A123456789012%3Aaccesspoint%3A'
                b'myendpoint/object/myprefix/myobject?versionId=myversionid'
            )
        )

    def test_basic_outpost_arn(self):
        outpost_arn = (
            'arn:aws:s3-outposts:us-west-2:123456789012:outpost:'
            'op-01234567890123456:accesspoint:myaccesspoint'
        )
        self.client, self.http_stubber = self.create_stubbed_s3_client(
            region_name='us-east-1')
        self.http_stubber.add_response()
        self.client.list_objects(Bucket=outpost_arn)
        request = self.http_stubber.requests[0]
        self.assert_signing_name(request, 's3-outposts')
        self.assert_signing_region(request, 'us-west-2')
        expected_endpoint = (
            'myaccesspoint-123456789012.op-01234567890123456.'
            's3-outposts.us-west-2.amazonaws.com'
        )
        self.assert_endpoint(request, expected_endpoint)

    def test_basic_outpost_arn(self):
        outpost_arn = (
            'arn:aws:s3-outposts:us-west-2:123456789012:outpost:'
            'op-01234567890123456:accesspoint:myaccesspoint'
        )
        self.client, self.http_stubber = self.create_stubbed_s3_client(
            endpoint_url='https://custom.com',
            region_name='us-east-1')
        self.http_stubber.add_response()
        self.client.list_objects(Bucket=outpost_arn)
        request = self.http_stubber.requests[0]
        self.assert_signing_name(request, 's3-outposts')
        self.assert_signing_region(request, 'us-west-2')
        expected_endpoint = (
            'myaccesspoint-123456789012.op-01234567890123456.custom.com'
        )
        self.assert_endpoint(request, expected_endpoint)

    def test_outpost_arn_with_s3_accelerate(self):
        outpost_arn = (
            'arn:aws:s3-outposts:us-west-2:123456789012:outpost:'
            'op-01234567890123456:accesspoint:myaccesspoint'
        )
        self.client, _ = self.create_stubbed_s3_client(
            config=Config(s3={'use_accelerate_endpoint': True}))
        with self.assertRaises(UnsupportedS3AccesspointConfigurationError):
            self.client.list_objects(Bucket=outpost_arn)

    def test_outpost_arn_with_s3_dualstack(self):
        outpost_arn = (
            'arn:aws:s3-outposts:us-west-2:123456789012:outpost:'
            'op-01234567890123456:accesspoint:myaccesspoint'
        )
        self.client, _ = self.create_stubbed_s3_client(
            config=Config(s3={'use_dualstack_endpoint': True}))
        with self.assertRaises(UnsupportedS3AccesspointConfigurationError):
            self.client.list_objects(Bucket=outpost_arn)

    def test_incorrect_outpost_format(self):
        outpost_arn = (
            'arn:aws:s3-outposts:us-west-2:123456789012:outpost'
        )
        with self.assertRaises(botocore.exceptions.ParamValidationError):
            self.client.list_objects(Bucket=outpost_arn)

    def test_incorrect_outpost_no_accesspoint(self):
        outpost_arn = (
            'arn:aws:s3-outposts:us-west-2:123456789012:outpost:'
            'op-01234567890123456'
        )
        with self.assertRaises(botocore.exceptions.ParamValidationError):
            self.client.list_objects(Bucket=outpost_arn)

    def test_incorrect_outpost_resource_format(self):
        outpost_arn = (
            'arn:aws:s3-outposts:us-west-2:123456789012:outpost:myaccesspoint'
        )
        with self.assertRaises(botocore.exceptions.ParamValidationError):
            self.client.list_objects(Bucket=outpost_arn)

    def test_incorrect_outpost_sub_resources(self):
        outpost_arn = (
            'arn:aws:s3-outposts:us-west-2:123456789012:outpost:'
            'op-01234567890123456:accesspoint:mybucket:object:foo'
        )
        with self.assertRaises(botocore.exceptions.ParamValidationError):
            self.client.list_objects(Bucket=outpost_arn)

    def test_incorrect_outpost_invalid_character(self):
        outpost_arn = (
            'arn:aws:s3-outposts:us-west-2:123456789012:outpost:'
            'op-0123456.890123456:accesspoint:myaccesspoint'
        )
        with self.assertRaises(botocore.exceptions.ParamValidationError):
            self.client.list_objects(Bucket=outpost_arn)

    def test_s3_object_lambda_arn_with_s3_dualstack(self):
        s3_object_lambda_arn = (
            'arn:aws:s3-object-lambda:us-west-2:123456789012:'
            'accesspoint/myBanner'
        )
        self.client, _ = self.create_stubbed_s3_client(
            config=Config(s3={'use_dualstack_endpoint': True}))
        with self.assertRaises(UnsupportedS3AccesspointConfigurationError):
            self.client.list_objects(Bucket=s3_object_lambda_arn)

    def test_s3_object_lambda_arn_with_us_east_1(self):
        # test that us-east-1 region is not resolved
        # into s3 global endpoint
        s3_object_lambda_arn = (
            'arn:aws:s3-object-lambda:us-east-1:123456789012:'
            'accesspoint/myBanner'
        )
        self.client, self.http_stubber = self.create_stubbed_s3_client(
            region_name='us-east-1',
            config=Config(s3={'use_arn_region': False})
        )
        self.http_stubber.add_response()
        self.client.list_objects(Bucket=s3_object_lambda_arn)
        request = self.http_stubber.requests[0]
        self.assert_signing_name(request, 's3-object-lambda')
        self.assert_signing_region(request, 'us-east-1')
        expected_endpoint = (
            'myBanner-123456789012.s3-object-lambda.us-east-1.amazonaws.com'
        )
        self.assert_endpoint(request, expected_endpoint)

    def test_basic_s3_object_lambda_arn(self):
        s3_object_lambda_arn = (
            'arn:aws:s3-object-lambda:us-west-2:123456789012:'
            'accesspoint/myBanner'
        )
        self.client, self.http_stubber = self.create_stubbed_s3_client(
            region_name='us-east-1')
        self.http_stubber.add_response()
        self.client.list_objects(Bucket=s3_object_lambda_arn)
        request = self.http_stubber.requests[0]
        self.assert_signing_name(request, 's3-object-lambda')
        self.assert_signing_region(request, 'us-west-2')
        expected_endpoint = (
            'myBanner-123456789012.s3-object-lambda.us-west-2.amazonaws.com'
        )
        self.assert_endpoint(request, expected_endpoint)


class TestOnlyAsciiCharsAllowed(BaseS3OperationTest):
    def test_validates_non_ascii_chars_trigger_validation_error(self):
        self.http_stubber.add_response()
        with self.http_stubber:
            with self.assertRaises(ParamValidationError):
                self.client.put_object(
                    Bucket='foo', Key='bar', Metadata={
                        'goodkey': 'good', 'non-ascii': u'\u2713'})


class TestS3GetBucketLifecycle(BaseS3OperationTest):
    def test_multiple_transitions_returns_one(self):
        response_body = (
            '<?xml version="1.0" ?>'
            '<LifecycleConfiguration xmlns="http://s3.amazonaws.'
            'com/doc/2006-03-01/">'
            '	<Rule>'
            '		<ID>transitionRule</ID>'
            '		<Prefix>foo</Prefix>'
            '		<Status>Enabled</Status>'
            '		<Transition>'
            '			<Days>40</Days>'
            '			<StorageClass>STANDARD_IA</StorageClass>'
            '		</Transition>'
            '		<Transition>'
            '			<Days>70</Days>'
            '			<StorageClass>GLACIER</StorageClass>'
            '		</Transition>'
            '	</Rule>'
            '	<Rule>'
            '		<ID>noncurrentVersionRule</ID>'
            '		<Prefix>bar</Prefix>'
            '		<Status>Enabled</Status>'
            '		<NoncurrentVersionTransition>'
            '			<NoncurrentDays>40</NoncurrentDays>'
            '			<StorageClass>STANDARD_IA</StorageClass>'
            '		</NoncurrentVersionTransition>'
            '		<NoncurrentVersionTransition>'
            '			<NoncurrentDays>70</NoncurrentDays>'
            '			<StorageClass>GLACIER</StorageClass>'
            '		</NoncurrentVersionTransition>'
            '	</Rule>'
            '</LifecycleConfiguration>'
        ).encode('utf-8')
        s3 = self.session.create_client('s3')
        with ClientHTTPStubber(s3) as http_stubber:
            http_stubber.add_response(body=response_body)
            response = s3.get_bucket_lifecycle(Bucket='mybucket')
        # Each Transition member should have at least one of the
        # transitions provided.
        self.assertEqual(
            response['Rules'][0]['Transition'],
            {'Days': 40, 'StorageClass': 'STANDARD_IA'}
        )
        self.assertEqual(
            response['Rules'][1]['NoncurrentVersionTransition'],
            {'NoncurrentDays': 40, 'StorageClass': 'STANDARD_IA'}
        )


class TestS3PutObject(BaseS3OperationTest):
    def test_500_error_with_non_xml_body(self):
        # Note: This exact test case may not be applicable from
        # an integration standpoint if the issue is fixed in the future.
        #
        # The issue is that:
        # S3 returns a 200 response but the received response from urllib3 has
        # a 500 status code and the headers are in the body of the
        # the response. Botocore will try to parse out the error body as xml,
        # but the body is invalid xml because it is full of headers.
        # So instead of blowing up on an XML parsing error, we
        # should at least use the 500 status code because that can be
        # retried.
        #
        # We are unsure of what exactly causes the response to be mangled
        # but we expect it to be how 100 continues are handled.
        non_xml_content = (
            'x-amz-id-2: foo\r\n'
            'x-amz-request-id: bar\n'
            'Date: Tue, 06 Oct 2015 03:20:38 GMT\r\n'
            'ETag: "a6d856bc171fc6aa1b236680856094e2"\r\n'
            'Content-Length: 0\r\n'
            'Server: AmazonS3\r\n'
        ).encode('utf-8')
        s3 = self.session.create_client('s3')
        with ClientHTTPStubber(s3) as http_stubber:
            http_stubber.add_response(status=500, body=non_xml_content)
            http_stubber.add_response()
            response = s3.put_object(Bucket='mybucket', Key='mykey', Body=b'foo')
            # The first response should have been retried even though the xml is
            # invalid and eventually return the 200 response.
            self.assertEqual(response['ResponseMetadata']['HTTPStatusCode'], 200)
            self.assertEqual(len(http_stubber.requests), 2)


class TestWriteGetObjectResponse(BaseS3ClientConfigurationTest):
    def create_stubbed_s3_client(self, **kwargs):
        client = self.create_s3_client(**kwargs)
        http_stubber = ClientHTTPStubber(client)
        http_stubber.start()
        return client, http_stubber

    def test_endpoint_redirection(self):
        regions = ['us-west-2', 'us-east-1']
        for region in regions:
            self.client, self.http_stubber = self.create_stubbed_s3_client(
                region_name=region)
            self.http_stubber.add_response()
            self.client.write_get_object_response(
                RequestRoute='endpoint-io.a1c1d5c7',
                RequestToken='SecretToken',
            )
            request = self.http_stubber.requests[0]
            self.assert_signing_name(request, 's3-object-lambda')
            self.assert_signing_region(request, region)
            expected_endpoint = (
                'endpoint-io.a1c1d5c7.s3-object-lambda.'
                '%s.amazonaws.com' % region
            )
            self.assert_endpoint(request, expected_endpoint)

    def test_endpoint_redirection_fails_with_custom_endpoint(self):
        self.client, self.http_stubber = self.create_stubbed_s3_client(
            region_name='us-west-2', endpoint_url="https://example.com")
        self.http_stubber.add_response()
        self.client.write_get_object_response(
            RequestRoute='endpoint-io.a1c1d5c7',
            RequestToken='SecretToken',
        )
        request = self.http_stubber.requests[0]
        self.assert_signing_name(request, 's3-object-lambda')
        self.assert_signing_region(request, 'us-west-2')
        self.assert_endpoint(request, 'endpoint-io.a1c1d5c7.example.com')

    def test_endpoint_redirection_fails_with_accelerate_endpoint(self):
        config = Config(s3={'use_accelerate_endpoint': True})
        self.client, self.http_stubber = self.create_stubbed_s3_client(
            region_name='us-west-2',
            config=config,
        )
        self.http_stubber.add_response()
        with self.assertRaises(UnsupportedS3ConfigurationError):
            self.client.write_get_object_response(
                RequestRoute='endpoint-io.a1c1d5c7',
                RequestToken='SecretToken',
            )


class TestS3SigV4(BaseS3OperationTest):
    def setUp(self):
        super(TestS3SigV4, self).setUp()
        self.client = self.session.create_client(
            's3', self.region, config=Config(signature_version='s3v4'))
        self.http_stubber = ClientHTTPStubber(self.client)
        self.http_stubber.add_response()

    def get_sent_headers(self):
        return self.http_stubber.requests[0].headers

    def test_content_md5_set(self):
        with self.http_stubber:
            self.client.put_object(Bucket='foo', Key='bar', Body='baz')
        self.assertIn('content-md5', self.get_sent_headers())

    def test_content_md5_set_empty_body(self):
        with self.http_stubber:
            self.client.put_object(Bucket='foo', Key='bar', Body='')
        self.assertIn('content-md5', self.get_sent_headers())

    def test_content_md5_set_empty_file(self):
        with self.http_stubber:
            with temporary_file('rb') as f:
                assert f.read() == b''
                self.client.put_object(Bucket='foo', Key='bar', Body=f)
        self.assertIn('content-md5', self.get_sent_headers())

    def test_content_sha256_set_if_config_value_is_true(self):
        config = Config(signature_version='s3v4', s3={
            'payload_signing_enabled': True
        })
        self.client = self.session.create_client(
            's3', self.region, config=config)
        self.http_stubber = ClientHTTPStubber(self.client)
        self.http_stubber.add_response()
        with self.http_stubber:
            self.client.put_object(Bucket='foo', Key='bar', Body='baz')
        sent_headers = self.get_sent_headers()
        sha_header = sent_headers.get('x-amz-content-sha256')
        self.assertNotEqual(sha_header, b'UNSIGNED-PAYLOAD')

    def test_content_sha256_not_set_if_config_value_is_false(self):
        config = Config(signature_version='s3v4', s3={
            'payload_signing_enabled': False
        })
        self.client = self.session.create_client(
            's3', self.region, config=config)
        self.http_stubber = ClientHTTPStubber(self.client)
        self.http_stubber.add_response()
        with self.http_stubber:
            self.client.put_object(Bucket='foo', Key='bar', Body='baz')
        sent_headers = self.get_sent_headers()
        sha_header = sent_headers.get('x-amz-content-sha256')
        self.assertEqual(sha_header, b'UNSIGNED-PAYLOAD')

    def test_content_sha256_set_if_md5_is_unavailable(self):
        with mock.patch('botocore.auth.MD5_AVAILABLE', False):
            with mock.patch('botocore.utils.MD5_AVAILABLE', False):
                with self.http_stubber:
                    self.client.put_object(Bucket='foo', Key='bar', Body='baz')
        sent_headers = self.get_sent_headers()
        unsigned = 'UNSIGNED-PAYLOAD'
        self.assertNotEqual(sent_headers['x-amz-content-sha256'], unsigned)
        self.assertNotIn('content-md5', sent_headers)


class TestCanSendIntegerHeaders(BaseSessionTest):

    def test_int_values_with_sigv4(self):
        s3 = self.session.create_client(
            's3', config=Config(signature_version='s3v4'))
        with ClientHTTPStubber(s3) as http_stubber:
            http_stubber.add_response()
            s3.upload_part(Bucket='foo', Key='bar', Body=b'foo',
                           UploadId='bar', PartNumber=1, ContentLength=3)
            headers = http_stubber.requests[0].headers
            # Verify that the request integer value of 3 has been converted to
            # string '3'.  This also means we've made it pass the signer which
            # expects string values in order to sign properly.
            self.assertEqual(headers['Content-Length'], b'3')


class TestRegionRedirect(BaseS3OperationTest):
    def setUp(self):
        super(TestRegionRedirect, self).setUp()
        self.client = self.session.create_client(
            's3', 'us-west-2', config=Config(
                signature_version='s3v4',
                s3={'addressing_style': 'path'},
            ))
        self.http_stubber = ClientHTTPStubber(self.client)

        self.redirect_response = {
            'status': 301,
            'headers': {'x-amz-bucket-region': 'eu-central-1'},
            'body': (
                b'<?xml version="1.0" encoding="UTF-8"?>\n'
                b'<Error>'
                b'    <Code>PermanentRedirect</Code>'
                b'    <Message>The bucket you are attempting to access must be'
                b'        addressed using the specified endpoint. Please send '
                b'        all future requests to this endpoint.'
                b'    </Message>'
                b'    <Bucket>foo</Bucket>'
                b'    <Endpoint>foo.s3.eu-central-1.amazonaws.com</Endpoint>'
                b'</Error>'
            )
        }
        self.bad_signing_region_response = {
            'status': 400,
            'headers': {'x-amz-bucket-region': 'eu-central-1'},
            'body': (
                b'<?xml version="1.0" encoding="UTF-8"?>'
                b'<Error>'
                b'  <Code>AuthorizationHeaderMalformed</Code>'
                b'  <Message>the region us-west-2 is wrong; '
                b'expecting eu-central-1</Message>'
                b'  <Region>eu-central-1</Region>'
                b'  <RequestId>BD9AA1730D454E39</RequestId>'
                b'  <HostId></HostId>'
                b'</Error>'
            )
        }
        self.success_response = {
            'status': 200,
            'headers': {},
            'body': (
                b'<?xml version="1.0" encoding="UTF-8"?>\n'
                b'<ListBucketResult>'
                b'    <Name>foo</Name>'
                b'    <Prefix></Prefix>'
                b'    <Marker></Marker>'
                b'    <MaxKeys>1000</MaxKeys>'
                b'    <EncodingType>url</EncodingType>'
                b'    <IsTruncated>false</IsTruncated>'
                b'</ListBucketResult>'
            )
        }

    def test_region_redirect(self):
        self.http_stubber.add_response(**self.redirect_response)
        self.http_stubber.add_response(**self.success_response)
        with self.http_stubber:
            response = self.client.list_objects(Bucket='foo')
        self.assertEqual(response['ResponseMetadata']['HTTPStatusCode'], 200)
        self.assertEqual(len(self.http_stubber.requests), 2)

        initial_url = ('https://s3.us-west-2.amazonaws.com/foo'
                       '?encoding-type=url')
        self.assertEqual(self.http_stubber.requests[0].url, initial_url)

        fixed_url = ('https://s3.eu-central-1.amazonaws.com/foo'
                     '?encoding-type=url')
        self.assertEqual(self.http_stubber.requests[1].url, fixed_url)

    def test_region_redirect_cache(self):
        self.http_stubber.add_response(**self.redirect_response)
        self.http_stubber.add_response(**self.success_response)
        self.http_stubber.add_response(**self.success_response)

        with self.http_stubber:
            first_response = self.client.list_objects(Bucket='foo')
            second_response = self.client.list_objects(Bucket='foo')

        self.assertEqual(
            first_response['ResponseMetadata']['HTTPStatusCode'], 200)
        self.assertEqual(
            second_response['ResponseMetadata']['HTTPStatusCode'], 200)

        self.assertEqual(len(self.http_stubber.requests), 3)
        initial_url = ('https://s3.us-west-2.amazonaws.com/foo'
                       '?encoding-type=url')
        self.assertEqual(self.http_stubber.requests[0].url, initial_url)

        fixed_url = ('https://s3.eu-central-1.amazonaws.com/foo'
                     '?encoding-type=url')
        self.assertEqual(self.http_stubber.requests[1].url, fixed_url)
        self.assertEqual(self.http_stubber.requests[2].url, fixed_url)

    def test_resign_request_with_region_when_needed(self):

        # Create a client with no explicit configuration so we can
        # verify the default behavior.
        client = self.session.create_client('s3', 'us-west-2')
        with ClientHTTPStubber(client) as http_stubber:
            http_stubber.add_response(**self.bad_signing_region_response)
            http_stubber.add_response(**self.success_response)
            first_response = client.list_objects(Bucket='foo')
            self.assertEqual(
                first_response['ResponseMetadata']['HTTPStatusCode'], 200)

            self.assertEqual(len(http_stubber.requests), 2)
            initial_url = ('https://foo.s3.us-west-2.amazonaws.com/'
                           '?encoding-type=url')
            self.assertEqual(http_stubber.requests[0].url, initial_url)

            fixed_url = ('https://foo.s3.eu-central-1.amazonaws.com/'
                         '?encoding-type=url')
            self.assertEqual(http_stubber.requests[1].url, fixed_url)

    def test_resign_request_in_us_east_1(self):
        region_headers = {'x-amz-bucket-region': 'eu-central-1'}

        # Verify that the default behavior in us-east-1 will redirect
        client = self.session.create_client('s3', 'us-east-1')
        with ClientHTTPStubber(client) as http_stubber:
            http_stubber.add_response(status=400)
            http_stubber.add_response(status=400, headers=region_headers)
            http_stubber.add_response(headers=region_headers)
            http_stubber.add_response()
            response = client.head_object(Bucket='foo', Key='bar')
            self.assertEqual(response['ResponseMetadata']['HTTPStatusCode'], 200)

            self.assertEqual(len(http_stubber.requests), 4)
            initial_url = ('https://foo.s3.us-east-1.amazonaws.com/bar')
            self.assertEqual(http_stubber.requests[0].url, initial_url)

            fixed_url = ('https://foo.s3.eu-central-1.amazonaws.com/bar')
            self.assertEqual(http_stubber.requests[-1].url, fixed_url)

    def test_resign_request_in_us_east_1_fails(self):
        region_headers = {'x-amz-bucket-region': 'eu-central-1'}

        # Verify that the final 400 response is propagated
        # back to the user.
        client = self.session.create_client('s3', 'us-east-1')
        with ClientHTTPStubber(client) as http_stubber:
            http_stubber.add_response(status=400)
            http_stubber.add_response(status=400, headers=region_headers)
            http_stubber.add_response(headers=region_headers)
            # The final request still fails with a 400.
            http_stubber.add_response(status=400)
            with self.assertRaises(ClientError) as e:
                client.head_object(Bucket='foo', Key='bar')
            self.assertEqual(len(http_stubber.requests), 4)

    def test_no_region_redirect_for_accesspoint(self):
        self.http_stubber.add_response(**self.redirect_response)
        accesspoint_arn = (
            'arn:aws:s3:us-west-2:123456789012:accesspoint:myendpoint'
        )
        with self.http_stubber:
            try:
                self.client.list_objects(Bucket=accesspoint_arn)
            except self.client.exceptions.ClientError as e:
                self.assertEqual(
                    e.response['Error']['Code'], 'PermanentRedirect')
            else:
                self.fail('PermanentRedirect error should have been raised')


class TestGeneratePresigned(BaseS3OperationTest):
    def assert_is_v2_presigned_url(self, url):
        qs_components = parse_qs(urlsplit(url).query)
        # Assert that it looks like a v2 presigned url by asserting it does
        # not have a couple of the v4 qs components and assert that it has the
        # v2 Signature component.
        self.assertNotIn('X-Amz-Credential', qs_components)
        self.assertNotIn('X-Amz-Algorithm', qs_components)
        self.assertIn('Signature', qs_components)

    def test_generate_unauthed_url(self):
        config = Config(signature_version=botocore.UNSIGNED)
        client = self.session.create_client('s3', self.region, config=config)
        url = client.generate_presigned_url(
            ClientMethod='get_object',
            Params={
                'Bucket': 'foo',
                'Key': 'bar'
            })
        self.assertEqual(url, 'https://foo.s3.us-west-2.amazonaws.com/bar')

    def test_generate_unauthed_post(self):
        config = Config(signature_version=botocore.UNSIGNED)
        client = self.session.create_client('s3', self.region, config=config)
        parts = client.generate_presigned_post(Bucket='foo', Key='bar')
        expected = {
            'fields': {'key': 'bar'},
            'url': 'https://foo.s3.us-west-2.amazonaws.com/'
        }
        self.assertEqual(parts, expected)

    def test_default_presign_uses_sigv4(self):
        url = self.client.generate_presigned_url(ClientMethod='list_buckets')
        self.assertIn('Algorithm=AWS4-HMAC-SHA256', url)

    def test_sigv4_presign(self):
        config = Config(signature_version='s3v4')
        client = self.session.create_client('s3', self.region, config=config)
        url = client.generate_presigned_url(ClientMethod='list_buckets')
        self.assertIn('Algorithm=AWS4-HMAC-SHA256', url)

    def test_uses_sigv4_for_unknown_region(self):
        client = self.session.create_client('s3', 'us-west-88')
        url = client.generate_presigned_url(ClientMethod='list_buckets')
        self.assertIn('Algorithm=AWS4-HMAC-SHA256', url)

    def test_default_presign_sigv4_in_sigv4_only_region(self):
        client = self.session.create_client('s3', 'us-east-2')
        url = client.generate_presigned_url(ClientMethod='list_buckets')
        self.assertIn('Algorithm=AWS4-HMAC-SHA256', url)

    def test_presign_unsigned(self):
        config = Config(signature_version=botocore.UNSIGNED)
        client = self.session.create_client('s3', 'us-east-2', config=config)
        url = client.generate_presigned_url(ClientMethod='list_buckets')
        self.assertEqual(
            'https://s3.us-east-2.amazonaws.com/', url)

    def test_presign_url_with_ssec(self):
        config = Config(signature_version='s3v4')
        client = self.session.create_client('s3', 'us-east-1', config=config)
        url = client.generate_presigned_url(
            ClientMethod='get_object',
            Params={
                'Bucket': 'mybucket',
                'Key': 'mykey',
                'SSECustomerKey': 'a' * 32,
                'SSECustomerAlgorithm': 'AES256'
            }
        )
        # The md5 of the sse-c key will be injected when parameters are
        # built so it should show up in the presigned url as well.
        self.assertIn(
            'x-amz-server-side-encryption-customer-key-md5&', url
        )

    def test_presign_s3_accelerate(self):
        config = Config(signature_version=botocore.UNSIGNED,
                        s3={'use_accelerate_endpoint': True})
        client = self.session.create_client('s3', 'us-east-1', config=config)
        url = client.generate_presigned_url(
            ClientMethod='get_object',
            Params={'Bucket': 'mybucket', 'Key': 'mykey'}
        )
        # The url should be the accelerate endpoint
        self.assertEqual(
            'https://mybucket.s3-accelerate.amazonaws.com/mykey', url)

    def test_presign_post_s3_accelerate(self):
        config = Config(signature_version=botocore.UNSIGNED,
                        s3={'use_accelerate_endpoint': True})
        client = self.session.create_client('s3', 'us-east-1', config=config)
        parts = client.generate_presigned_post(
            Bucket='mybucket', Key='mykey')
        # The url should be the accelerate endpoint
        expected = {
            'fields': {'key': 'mykey'},
            'url': 'https://mybucket.s3-accelerate.amazonaws.com/'
        }
        self.assertEqual(parts, expected)


def test_checksums_included_in_expected_operations():
    """Validate expected calls include Content-MD5 header"""

    t = S3ChecksumCases(_verify_checksum_in_headers)
    yield t.case('put_bucket_tagging',
            {"Bucket": "foo", "Tagging":{"TagSet":[]}})
    yield t.case('put_bucket_lifecycle',
            {"Bucket": "foo", "LifecycleConfiguration":{"Rules":[]}})
    yield t.case('put_bucket_lifecycle_configuration',
            {"Bucket": "foo", "LifecycleConfiguration":{"Rules":[]}})
    yield t.case('put_bucket_cors',
            {"Bucket": "foo", "CORSConfiguration":{"CORSRules": []}})
    yield t.case('delete_objects',
            {"Bucket": "foo", "Delete": {"Objects": [{"Key": "bar"}]}})
    yield t.case('put_bucket_replication',
            {"Bucket": "foo",
             "ReplicationConfiguration": {"Role":"", "Rules": []}})
    yield t.case('put_bucket_acl',
            {"Bucket": "foo", "AccessControlPolicy":{}})
    yield t.case('put_bucket_logging',
            {"Bucket": "foo",
             "BucketLoggingStatus":{}})
    yield t.case('put_bucket_notification',
            {"Bucket": "foo", "NotificationConfiguration":{}})
    yield t.case('put_bucket_policy',
            {"Bucket": "foo", "Policy": "<bucket-policy>"})
    yield t.case('put_bucket_request_payment',
            {"Bucket": "foo", "RequestPaymentConfiguration":{"Payer": ""}})
    yield t.case('put_bucket_versioning',
            {"Bucket": "foo", "VersioningConfiguration":{}})
    yield t.case('put_bucket_website',
            {"Bucket": "foo",
             "WebsiteConfiguration":{}})
    yield t.case('put_object_acl',
            {"Bucket": "foo", "Key": "bar", "AccessControlPolicy":{}})
    yield t.case('put_object_legal_hold',
            {"Bucket": "foo", "Key": "bar", "LegalHold":{"Status": "ON"}})
    yield t.case('put_object_retention',
            {"Bucket": "foo", "Key": "bar",
             "Retention":{"RetainUntilDate":"2020-11-05"}})
    yield t.case('put_object_lock_configuration',
            {"Bucket": "foo", "ObjectLockConfiguration":{}})


def _verify_checksum_in_headers(operation, operation_kwargs):
    environ = {}
    with mock.patch('os.environ', environ):
        environ['AWS_ACCESS_KEY_ID'] = 'access_key'
        environ['AWS_SECRET_ACCESS_KEY'] = 'secret_key'
        environ['AWS_CONFIG_FILE'] = 'no-exist-foo'
        session = create_session()
        session.config_filename = 'no-exist-foo'
        client = session.create_client('s3')
        with ClientHTTPStubber(client) as stub:
            stub.add_response()
            call = getattr(client, operation)
            call(**operation_kwargs)
            assert 'Content-MD5' in stub.requests[-1].headers


def test_correct_url_used_for_s3():
    # Test that given various sets of config options and bucket names,
    # we construct the expect endpoint url.
    t = S3AddressingCases(_verify_expected_endpoint_url)

    # The default behavior for DNS compatible buckets
    yield t.case(region='us-west-2', bucket='bucket', key='key',
                 expected_url='https://bucket.s3.us-west-2.amazonaws.com/key')
    yield t.case(region='us-east-1', bucket='bucket', key='key',
                 expected_url='https://bucket.s3.us-east-1.amazonaws.com/key')
    yield t.case(region='us-west-1', bucket='bucket', key='key',
                 expected_url='https://bucket.s3.us-west-1.amazonaws.com/key')
    yield t.case(region='us-west-1', bucket='bucket', key='key',
                 is_secure=False,
                 expected_url='http://bucket.s3.us-west-1.amazonaws.com/key')

    # Virtual host addressing is independent of signature version.
    yield t.case(region='aws-global', bucket='bucket', key='key',
                 signature_version='s3v4',
                 expected_url='https://bucket.s3.amazonaws.com/key')
    yield t.case(region='us-west-2', bucket='bucket', key='key',
                 signature_version='s3v4',
                 expected_url=(
                     'https://bucket.s3.us-west-2.amazonaws.com/key'))
    yield t.case(region='us-east-1', bucket='bucket', key='key',
                 signature_version='s3v4',
                 expected_url='https://bucket.s3.us-east-1.amazonaws.com/key')
    yield t.case(region='us-west-1', bucket='bucket', key='key',
                 signature_version='s3v4',
                 expected_url=(
                     'https://bucket.s3.us-west-1.amazonaws.com/key'))
    yield t.case(region='us-west-1', bucket='bucket', key='key',
                 signature_version='s3v4', is_secure=False,
                 expected_url=(
                     'http://bucket.s3.us-west-1.amazonaws.com/key'))
    yield t.case(
        region='us-west-1', bucket='bucket-with-num-1', key='key',
        signature_version='s3v4', is_secure=False,
        expected_url='http://bucket-with-num-1.s3.us-west-1.amazonaws.com/key')

    # Regions outside of the 'aws' partition.
    # These should still default to virtual hosted addressing
    # unless explicitly configured otherwise.
    yield t.case(region='cn-north-1', bucket='bucket', key='key',
                 signature_version='s3v4',
                 expected_url=(
                     'https://bucket.s3.cn-north-1.amazonaws.com.cn/key'))
    # If the request is unsigned, we should have the default
    # fix_s3_host behavior which is to use virtual hosting where
    # possible but fall back to path style when needed.
    yield t.case(region='cn-north-1', bucket='bucket', key='key',
                 signature_version=UNSIGNED,
                 expected_url=(
                     'https://bucket.s3.cn-north-1.amazonaws.com.cn/key'))
    yield t.case(region='cn-north-1', bucket='bucket.dot', key='key',
                 signature_version=UNSIGNED,
                 expected_url=(
                     'https://s3.cn-north-1.amazonaws.com.cn/bucket.dot/key'))

    # And of course you can explicitly specify which style to use.
    virtual_hosting = {'addressing_style': 'virtual'}
    yield t.case(region='cn-north-1', bucket='bucket', key='key',
                 signature_version=UNSIGNED,
                 s3_config=virtual_hosting,
                 expected_url=(
                     'https://bucket.s3.cn-north-1.amazonaws.com.cn/key'))
    path_style = {'addressing_style': 'path'}
    yield t.case(region='cn-north-1', bucket='bucket', key='key',
                 signature_version=UNSIGNED,
                 s3_config=path_style,
                 expected_url=(
                     'https://s3.cn-north-1.amazonaws.com.cn/bucket/key'))

    # If you don't have a DNS compatible bucket, we use path style.
    yield t.case(
        region='aws-global', bucket='bucket.dot', key='key',
        expected_url='https://s3.amazonaws.com/bucket.dot/key')
    yield t.case(
        region='us-west-2', bucket='bucket.dot', key='key',
        expected_url='https://s3.us-west-2.amazonaws.com/bucket.dot/key')
    yield t.case(
        region='us-east-1', bucket='bucket.dot', key='key',
        expected_url='https://s3.us-east-1.amazonaws.com/bucket.dot/key')
    yield t.case(
        region='us-east-1', bucket='BucketName', key='key',
        expected_url='https://s3.us-east-1.amazonaws.com/BucketName/key')
    yield t.case(
        region='us-west-1', bucket='bucket_name', key='key',
        expected_url='https://s3.us-west-1.amazonaws.com/bucket_name/key')
    yield t.case(
        region='us-west-1', bucket='-bucket-name', key='key',
        expected_url='https://s3.us-west-1.amazonaws.com/-bucket-name/key')
    yield t.case(
        region='us-west-1', bucket='bucket-name-', key='key',
        expected_url='https://s3.us-west-1.amazonaws.com/bucket-name-/key')
    yield t.case(
        region='us-west-1', bucket='aa', key='key',
        expected_url='https://s3.us-west-1.amazonaws.com/aa/key')
    yield t.case(
        region='us-west-1', bucket='a'*64, key='key',
        expected_url=('https://s3.us-west-1.amazonaws.com/%s/key' % ('a' * 64))
    )

    # Custom endpoint url should always be used.
    yield t.case(
        customer_provided_endpoint='https://my-custom-s3/',
        bucket='foo', key='bar',
        expected_url='https://my-custom-s3/foo/bar')
    yield t.case(
        customer_provided_endpoint='https://my-custom-s3/',
        bucket='bucket.dots', key='bar',
        expected_url='https://my-custom-s3/bucket.dots/bar')
    # Doesn't matter what region you specify, a custom endpoint url always
    # wins.
    yield t.case(
        customer_provided_endpoint='https://my-custom-s3/',
        region='us-west-2', bucket='foo', key='bar',
        expected_url='https://my-custom-s3/foo/bar')

    # Explicitly configuring "virtual" addressing_style.
    virtual_hosting = {'addressing_style': 'virtual'}
    yield t.case(
        region='aws-global', bucket='bucket', key='key',
        s3_config=virtual_hosting,
        expected_url='https://bucket.s3.amazonaws.com/key')
    yield t.case(
        region='us-east-1', bucket='bucket', key='key',
        s3_config=virtual_hosting,
        expected_url='https://bucket.s3.us-east-1.amazonaws.com/key')
    yield t.case(
        region='us-west-2', bucket='bucket', key='key',
        s3_config=virtual_hosting,
        expected_url='https://bucket.s3.us-west-2.amazonaws.com/key')
    yield t.case(
        region='eu-central-1', bucket='bucket', key='key',
        s3_config=virtual_hosting,
        expected_url='https://bucket.s3.eu-central-1.amazonaws.com/key')
    yield t.case(
        region='us-east-1', bucket='bucket', key='key',
        s3_config=virtual_hosting,
        customer_provided_endpoint='https://foo.amazonaws.com',
        expected_url='https://bucket.foo.amazonaws.com/key')
    yield t.case(
        region='unknown', bucket='bucket', key='key',
        s3_config=virtual_hosting,
        expected_url='https://bucket.s3.unknown.amazonaws.com/key')

    # Test us-gov with virtual addressing.
    yield t.case(
        region='us-gov-west-1', bucket='bucket', key='key',
        s3_config=virtual_hosting,
        expected_url='https://bucket.s3.us-gov-west-1.amazonaws.com/key')

    # Test path style addressing.
    path_style = {'addressing_style': 'path'}
    yield t.case(
        region='aws-global', bucket='bucket', key='key',
        s3_config=path_style,
        expected_url='https://s3.amazonaws.com/bucket/key')
    yield t.case(
        region='us-east-1', bucket='bucket', key='key',
        s3_config=path_style,
        expected_url='https://s3.us-east-1.amazonaws.com/bucket/key')
    yield t.case(
        region='us-east-1', bucket='bucket', key='key',
        s3_config=path_style,
        customer_provided_endpoint='https://foo.amazonaws.com/',
        expected_url='https://foo.amazonaws.com/bucket/key')
    yield t.case(
        region='unknown', bucket='bucket', key='key',
        s3_config=path_style,
        expected_url='https://s3.unknown.amazonaws.com/bucket/key')

    # S3 accelerate
    use_accelerate = {'use_accelerate_endpoint': True}
    yield t.case(
        region='aws-global', bucket='bucket', key='key',
        s3_config=use_accelerate,
        expected_url='https://bucket.s3-accelerate.amazonaws.com/key')
    yield t.case(
        region='us-east-1', bucket='bucket', key='key',
        s3_config=use_accelerate,
        expected_url='https://bucket.s3-accelerate.amazonaws.com/key')
    yield t.case(
        # region is ignored with S3 accelerate.
        region='us-west-2', bucket='bucket', key='key',
        s3_config=use_accelerate,
        expected_url='https://bucket.s3-accelerate.amazonaws.com/key')
    # Provided endpoints still get recognized as accelerate endpoints.
    yield t.case(
        region='us-east-1', bucket='bucket', key='key',
        customer_provided_endpoint='https://s3-accelerate.amazonaws.com',
        expected_url='https://bucket.s3-accelerate.amazonaws.com/key')
    yield t.case(
        region='us-east-1', bucket='bucket', key='key',
        customer_provided_endpoint='http://s3-accelerate.amazonaws.com',
        expected_url='http://bucket.s3-accelerate.amazonaws.com/key')
    yield t.case(
        region='us-east-1', bucket='bucket', key='key',
        s3_config=use_accelerate, is_secure=False,
        # Note we're using http://  because is_secure=False.
        expected_url='http://bucket.s3-accelerate.amazonaws.com/key')
    yield t.case(
        region='us-east-1', bucket='bucket', key='key',
        # s3-accelerate must be the first part of the url.
        customer_provided_endpoint='https://foo.s3-accelerate.amazonaws.com',
        expected_url='https://foo.s3-accelerate.amazonaws.com/bucket/key')
    yield t.case(
        region='us-east-1', bucket='bucket', key='key',
        # The endpoint must be an Amazon endpoint.
        customer_provided_endpoint='https://s3-accelerate.notamazon.com',
        expected_url='https://s3-accelerate.notamazon.com/bucket/key')
    yield t.case(
        region='us-east-1', bucket='bucket', key='key',
        # Extra components must be whitelisted.
        customer_provided_endpoint='https://s3-accelerate.foo.amazonaws.com',
        expected_url='https://s3-accelerate.foo.amazonaws.com/bucket/key')
    yield t.case(
        region='unknown', bucket='bucket', key='key',
        s3_config=use_accelerate,
        expected_url='https://bucket.s3-accelerate.amazonaws.com/key')
    # Use virtual even if path is specified for s3 accelerate because
    # path style will not work with S3 accelerate.
    yield t.case(
        region='us-east-1', bucket='bucket', key='key',
        s3_config={'use_accelerate_endpoint': True,
                   'addressing_style': 'path'},
        expected_url='https://bucket.s3-accelerate.amazonaws.com/key')

    # S3 dual stack endpoints.
    use_dualstack = {'use_dualstack_endpoint': True}
    yield t.case(
        region=None, bucket='bucket', key='key',
        s3_config=use_dualstack,
        # Uses us-east-1 for no region set.
        expected_url='https://bucket.s3.dualstack.us-east-1.amazonaws.com/key')
    yield t.case(
        region='aws-global', bucket='bucket', key='key',
        s3_config=use_dualstack,
        # Pseudo-regions should not have any special resolving logic even when
        # the endpoint won't work as we do not have the metadata to know that
        # a region does not support dualstack. So just format it based on the
        # region name.
        expected_url=(
            'https://bucket.s3.dualstack.aws-global.amazonaws.com/key'))
    yield t.case(
        region=None, bucket='bucket', key='key',
        s3_config=use_dualstack, signature_version='s3v4',
        expected_url='https://bucket.s3.dualstack.us-east-1.amazonaws.com/key')
    yield t.case(
        region='aws-global', bucket='bucket', key='key',
        s3_config=use_dualstack, signature_version='s3v4',
        expected_url='https://bucket.s3.dualstack.aws-global.amazonaws.com/key')
    yield t.case(
        region='us-east-1', bucket='bucket', key='key',
        s3_config=use_dualstack, signature_version='s3v4',
        expected_url='https://bucket.s3.dualstack.us-east-1.amazonaws.com/key')
    yield t.case(
        region='us-west-2', bucket='bucket', key='key',
        s3_config=use_dualstack, signature_version='s3v4',
        expected_url='https://bucket.s3.dualstack.us-west-2.amazonaws.com/key')
    yield t.case(
        region='unknown', bucket='bucket', key='key',
        s3_config=use_dualstack, signature_version='s3v4',
        expected_url='https://bucket.s3.dualstack.unknown.amazonaws.com/key')
    # Non DNS compatible buckets use path style for dual stack.
    yield t.case(
        region='us-west-2', bucket='bucket.dot', key='key',
        s3_config=use_dualstack,
        # Still default to virtual hosted when possible.
        expected_url=(
            'https://s3.dualstack.us-west-2.amazonaws.com/bucket.dot/key'))
    # Supports is_secure (use_ssl=False in create_client()).
    yield t.case(
        region='us-west-2', bucket='bucket.dot', key='key', is_secure=False,
        s3_config=use_dualstack,
        # Still default to virtual hosted when possible.
        expected_url=(
            'http://s3.dualstack.us-west-2.amazonaws.com/bucket.dot/key'))

    # Is path style is requested, we should use it, even if the bucket is
    # DNS compatible.
    force_path_style = {
        'use_dualstack_endpoint': True,
        'addressing_style': 'path',
    }
    yield t.case(
        region='us-west-2', bucket='bucket', key='key',
        s3_config=force_path_style,
        # Still default to virtual hosted when possible.
        expected_url='https://s3.dualstack.us-west-2.amazonaws.com/bucket/key')

    # Accelerate + dual stack
    use_accelerate_dualstack = {
        'use_accelerate_endpoint': True,
        'use_dualstack_endpoint': True,
    }
    yield t.case(
        region='us-east-1', bucket='bucket', key='key',
        s3_config=use_accelerate_dualstack,
        expected_url=(
            'https://bucket.s3-accelerate.dualstack.amazonaws.com/key'))
    yield t.case(
        # Region is ignored with S3 accelerate.
        region='us-west-2', bucket='bucket', key='key',
        s3_config=use_accelerate_dualstack,
        expected_url=(
            'https://bucket.s3-accelerate.dualstack.amazonaws.com/key'))
    # Only s3-accelerate overrides a customer endpoint.
    yield t.case(
        region='us-east-1', bucket='bucket', key='key',
        s3_config=use_dualstack,
        customer_provided_endpoint='https://s3-accelerate.amazonaws.com',
        expected_url=(
            'https://bucket.s3-accelerate.amazonaws.com/key'))
    yield t.case(
        region='us-east-1', bucket='bucket', key='key',
        # Dualstack is whitelisted.
        customer_provided_endpoint=(
            'https://s3-accelerate.dualstack.amazonaws.com'),
        expected_url=(
            'https://bucket.s3-accelerate.dualstack.amazonaws.com/key'))
    yield t.case(
        region='us-east-1', bucket='bucket', key='key',
        # Even whitelisted parts cannot be duplicated.
        customer_provided_endpoint=(
            'https://s3-accelerate.dualstack.dualstack.amazonaws.com'),
        expected_url=(
            'https://s3-accelerate.dualstack.dualstack'
            '.amazonaws.com/bucket/key'))
    yield t.case(
        region='us-east-1', bucket='bucket', key='key',
        # More than two extra parts is not allowed.
        customer_provided_endpoint=(
            'https://s3-accelerate.dualstack.dualstack.dualstack'
            '.amazonaws.com'),
        expected_url=(
            'https://s3-accelerate.dualstack.dualstack.dualstack.amazonaws.com'
            '/bucket/key'))
    yield t.case(
        region='us-east-1', bucket='bucket', key='key',
        # Extra components must be whitelisted.
        customer_provided_endpoint='https://s3-accelerate.foo.amazonaws.com',
        expected_url='https://s3-accelerate.foo.amazonaws.com/bucket/key')
    yield t.case(
        region='us-east-1', bucket='bucket', key='key',
        s3_config=use_accelerate_dualstack, is_secure=False,
        # Note we're using http://  because is_secure=False.
        expected_url=(
            'http://bucket.s3-accelerate.dualstack.amazonaws.com/key'))
    # Use virtual even if path is specified for s3 accelerate because
    # path style will not work with S3 accelerate.
    use_accelerate_dualstack['addressing_style'] = 'path'
    yield t.case(
        region='us-east-1', bucket='bucket', key='key',
        s3_config=use_accelerate_dualstack,
        expected_url=(
            'https://bucket.s3-accelerate.dualstack.amazonaws.com/key'))

    # Access-point arn cases
    accesspoint_arn = (
        'arn:aws:s3:us-west-2:123456789012:accesspoint:myendpoint'
    )
    yield t.case(
        region='us-west-2', bucket=accesspoint_arn, key='key',
        expected_url=(
            'https://myendpoint-123456789012.s3-accesspoint.'
            'us-west-2.amazonaws.com/key'
        )
    )
    yield t.case(
        region='us-west-2', bucket=accesspoint_arn, key='key',
        s3_config={'use_arn_region': True},
        expected_url=(
            'https://myendpoint-123456789012.s3-accesspoint.'
            'us-west-2.amazonaws.com/key'
        )
    )
    yield t.case(
        region='us-west-2', bucket=accesspoint_arn, key='myendpoint/key',
        expected_url=(
            'https://myendpoint-123456789012.s3-accesspoint.'
            'us-west-2.amazonaws.com/myendpoint/key'
        )
    )
    yield t.case(
        region='us-west-2', bucket=accesspoint_arn, key='foo/myendpoint/key',
        expected_url=(
            'https://myendpoint-123456789012.s3-accesspoint.'
            'us-west-2.amazonaws.com/foo/myendpoint/key'
        )
    )
    yield t.case(
        # Note: The access-point arn has us-west-2 and the client's region is
        # us-east-1, for the default case the access-point arn region is used.
        region='us-east-1', bucket=accesspoint_arn, key='key',
        expected_url=(
            'https://myendpoint-123456789012.s3-accesspoint.'
            'us-west-2.amazonaws.com/key'
        )
    )
    yield t.case(
        region='us-east-1', bucket=accesspoint_arn, key='key',
        s3_config={'use_arn_region': False},
        expected_url=(
            'https://myendpoint-123456789012.s3-accesspoint.'
            'us-east-1.amazonaws.com/key'
        )
    )
    yield t.case(
        region='s3-external-1', bucket=accesspoint_arn, key='key',
        expected_url=(
            'https://myendpoint-123456789012.s3-accesspoint.'
            'us-west-2.amazonaws.com/key'
        )
    )
    yield t.case(
        region='s3-external-1', bucket=accesspoint_arn, key='key',
        s3_config={'use_arn_region': False},
        expected_url=(
            'https://myendpoint-123456789012.s3-accesspoint.'
            's3-external-1.amazonaws.com/key'
        )
    )
    yield t.case(
        region='aws-global', bucket=accesspoint_arn, key='key',
        expected_url=(
            'https://myendpoint-123456789012.s3-accesspoint.'
            'us-west-2.amazonaws.com/key'
        )
    )
    yield t.case(
        region='aws-global', bucket=accesspoint_arn, key='key',
        s3_config={'use_arn_region': False},
        expected_url=(
            'https://myendpoint-123456789012.s3-accesspoint.'
            'aws-global.amazonaws.com/key'
        )
    )
    yield t.case(
        region='unknown', bucket=accesspoint_arn, key='key',
        s3_config={'use_arn_region': False},
        expected_url=(
            'https://myendpoint-123456789012.s3-accesspoint.'
            'unknown.amazonaws.com/key'
        )
    )
    yield t.case(
        region='unknown', bucket=accesspoint_arn, key='key',
        s3_config={'use_arn_region': True},
        expected_url=(
            'https://myendpoint-123456789012.s3-accesspoint.'
            'us-west-2.amazonaws.com/key'
        )
    )
    accesspoint_arn_cn = (
        'arn:aws-cn:s3:cn-north-1:123456789012:accesspoint:myendpoint'
    )
    yield t.case(
        region='cn-north-1', bucket=accesspoint_arn_cn, key='key',
        expected_url=(
            'https://myendpoint-123456789012.s3-accesspoint.'
            'cn-north-1.amazonaws.com.cn/key'
        )
    )
    yield t.case(
        region='cn-northwest-1', bucket=accesspoint_arn_cn, key='key',
        expected_url=(
            'https://myendpoint-123456789012.s3-accesspoint.'
            'cn-north-1.amazonaws.com.cn/key'
        )
    )
    yield t.case(
        region='cn-northwest-1', bucket=accesspoint_arn_cn, key='key',
        s3_config={'use_arn_region': False},
        expected_url=(
            'https://myendpoint-123456789012.s3-accesspoint.'
            'cn-northwest-1.amazonaws.com.cn/key'
        )
    )
    accesspoint_arn_gov = (
        'arn:aws-us-gov:s3:us-gov-east-1:123456789012:accesspoint:myendpoint'
    )
    yield t.case(
        region='us-gov-east-1', bucket=accesspoint_arn_gov, key='key',
        expected_url=(
            'https://myendpoint-123456789012.s3-accesspoint.'
            'us-gov-east-1.amazonaws.com/key'
        )
    )
    yield t.case(
        region='fips-us-gov-west-1', bucket=accesspoint_arn_gov, key='key',
        expected_url=(
            'https://myendpoint-123456789012.s3-accesspoint.'
            'us-gov-east-1.amazonaws.com/key'
        )
    )
    yield t.case(
        region='fips-us-gov-west-1', bucket=accesspoint_arn_gov, key='key',
        s3_config={'use_arn_region': False},
        expected_url=(
            'https://myendpoint-123456789012.s3-accesspoint.'
            'fips-us-gov-west-1.amazonaws.com/key'
        )
    )

    yield t.case(
        region='us-west-2', bucket=accesspoint_arn, key='key', is_secure=False,
        expected_url=(
            'http://myendpoint-123456789012.s3-accesspoint.'
            'us-west-2.amazonaws.com/key'
        )
    )
    # Dual-stack with access-point arn
    yield t.case(
        # Note: The access-point arn has us-west-2 and the client's region is
        # us-east-1, for the default case the access-point arn region is used.
        region='us-east-1', bucket=accesspoint_arn, key='key',
        s3_config={
            'use_dualstack_endpoint': True,
        },
        expected_url=(
            'https://myendpoint-123456789012.s3-accesspoint.dualstack.'
            'us-west-2.amazonaws.com/key'
        )
    )
    yield t.case(
        region='us-east-1', bucket=accesspoint_arn, key='key',
        s3_config={
            'use_dualstack_endpoint': True,
            'use_arn_region': False
        },
        expected_url=(
            'https://myendpoint-123456789012.s3-accesspoint.dualstack.'
            'us-east-1.amazonaws.com/key'
        )
    )
    yield t.case(
        region='us-gov-east-1', bucket=accesspoint_arn_gov, key='key',
        s3_config={
            'use_dualstack_endpoint': True,
        },
        expected_url=(
            'https://myendpoint-123456789012.s3-accesspoint.dualstack.'
            'us-gov-east-1.amazonaws.com/key'
        )
    )

    # None of the various s3 settings related to paths should affect what
    # endpoint to use when an access-point is provided.
    yield t.case(
        region='us-west-2', bucket=accesspoint_arn, key='key',
        s3_config={'adressing_style': 'auto'},
        expected_url=(
            'https://myendpoint-123456789012.s3-accesspoint.'
            'us-west-2.amazonaws.com/key'
        )
    )
    yield t.case(
        region='us-west-2', bucket=accesspoint_arn, key='key',
        s3_config={'adressing_style': 'virtual'},
        expected_url=(
            'https://myendpoint-123456789012.s3-accesspoint.'
            'us-west-2.amazonaws.com/key'
        )
    )
    yield t.case(
        region='us-west-2', bucket=accesspoint_arn, key='key',
        s3_config={'adressing_style': 'path'},
        expected_url=(
            'https://myendpoint-123456789012.s3-accesspoint.'
            'us-west-2.amazonaws.com/key'
        )
    )

    yield t.case(
        region='us-east-1', bucket='bucket', key='key',
        expected_url=(
            'https://bucket.s3.us-east-1.amazonaws.com/key'))
    yield t.case(
        region='us-west-2', bucket='bucket', key='key',
        expected_url=(
            'https://bucket.s3.us-west-2.amazonaws.com/key'))
    yield t.case(
        region=None, bucket='bucket', key='key',
        expected_url=(
            'https://bucket.s3.amazonaws.com/key'))
    yield t.case(
        region='us-east-1', bucket='bucket', key='key',
        s3_config={
            'use_dualstack_endpoint': True,
        },
        expected_url=(
            'https://bucket.s3.dualstack.us-east-1.amazonaws.com/key'))
    yield t.case(
        region='us-east-1', bucket='bucket', key='key',
        s3_config={
            'use_accelerate_endpoint': True,
        },
        expected_url=(
            'https://bucket.s3-accelerate.amazonaws.com/key'))
    yield t.case(
        region='us-east-1', bucket='bucket', key='key',
        s3_config={
            'use_accelerate_endpoint': True,
            'use_dualstack_endpoint': True,
        },
        expected_url=(
            'https://bucket.s3-accelerate.dualstack.amazonaws.com/key'))


class BaseTestCase:
    def __init__(self, verify_function):
        self._verify = verify_function

    def case(self, **kwargs):
        return self._verify, kwargs


class S3AddressingCases(BaseTestCase):
    def case(self, region=None, bucket='bucket', key='key',
             s3_config=None, is_secure=True, customer_provided_endpoint=None,
             expected_url=None, signature_version=None):
        return (
            self._verify, region, bucket, key, s3_config, is_secure,
            customer_provided_endpoint, expected_url, signature_version
        )


class S3ChecksumCases(BaseTestCase):
    def case(self, operation, operation_args):
        return self._verify, operation, operation_args


def _verify_expected_endpoint_url(region, bucket, key, s3_config,
                                  is_secure=True,
                                  customer_provided_endpoint=None,
                                  expected_url=None, signature_version=None):
    environ = {}
    with mock.patch('os.environ', environ):
        environ['AWS_ACCESS_KEY_ID'] = 'access_key'
        environ['AWS_SECRET_ACCESS_KEY'] = 'secret_key'
        environ['AWS_CONFIG_FILE'] = 'no-exist-foo'
        environ['AWS_SHARED_CREDENTIALS_FILE'] = 'no-exist-foo'
        session = create_session()
        session.config_filename = 'no-exist-foo'
        config = Config(
            signature_version=signature_version,
            s3=s3_config
        )
        s3 = session.create_client('s3', region_name=region, use_ssl=is_secure,
                                   config=config,
                                   endpoint_url=customer_provided_endpoint)
        with ClientHTTPStubber(s3) as http_stubber:
            http_stubber.add_response()
            s3.put_object(Bucket=bucket, Key=key, Body=b'bar')
            assert_equal(http_stubber.requests[0].url, expected_url)


def _create_s3_client(region, is_secure, endpoint_url, s3_config,
                      signature_version):
    environ = {}
    with mock.patch('os.environ', environ):
        environ['AWS_ACCESS_KEY_ID'] = 'access_key'
        environ['AWS_SECRET_ACCESS_KEY'] = 'secret_key'
        environ['AWS_CONFIG_FILE'] = 'no-exist-foo'
        environ['AWS_SHARED_CREDENTIALS_FILE'] = 'no-exist-foo'
        session = create_session()
        session.config_filename = 'no-exist-foo'
        config = Config(
            signature_version=signature_version,
            s3=s3_config
        )
        s3 = session.create_client('s3', region_name=region, use_ssl=is_secure,
                                   config=config,
                                   endpoint_url=endpoint_url)
        return s3


def test_addressing_for_presigned_urls():
    # See TestGeneratePresigned for more detailed test cases
    # on presigned URLs.  Here's we're just focusing on the
    # adddressing mode used for presigned URLs.
    # We special case presigned URLs due to backwards
    # compatibility.
    t = S3AddressingCases(_verify_presigned_url_addressing)

    yield t.case(region=None, bucket='bucket', key='key',
                 signature_version=None,
                 expected_url='https://bucket.s3.amazonaws.com/key')
    yield t.case(region='aws-global', bucket='bucket', key='key',
                 signature_version=None,
                 expected_url='https://bucket.s3.amazonaws.com/key')
    yield t.case(region='us-east-1', bucket='bucket', key='key',
                 signature_version=None,
                 expected_url='https://bucket.s3.us-east-1.amazonaws.com/key')
    yield t.case(region='us-east-1', bucket='bucket', key='key',
                 signature_version='s3v4',
                 expected_url='https://bucket.s3.us-east-1.amazonaws.com/key')
    yield t.case(region='us-east-1', bucket='bucket', key='key',
                 signature_version='s3v4',
                 s3_config={'addressing_style': 'path'},
                 expected_url='https://s3.us-east-1.amazonaws.com/bucket/key')

    yield t.case(region='us-west-2', bucket='bucket', key='key',
                 signature_version=None,
                 expected_url='https://bucket.s3.us-west-2.amazonaws.com/key')
    yield t.case(region='us-west-2', bucket='bucket', key='key',
                 signature_version='s3v4',
                 expected_url='https://bucket.s3.us-west-2.amazonaws.com/key')
    yield t.case(region='us-west-2', bucket='bucket', key='key',
                 signature_version='s3v4',
                 s3_config={'addressing_style': 'path'},
                 expected_url='https://s3.us-west-2.amazonaws.com/bucket/key')

    # An 's3v4' only region.
    yield t.case(region='us-east-2', bucket='bucket', key='key',
                 signature_version=None,
                 expected_url='https://bucket.s3.us-east-2.amazonaws.com/key')
    yield t.case(region='us-east-2', bucket='bucket', key='key',
                 signature_version='s3v4',
                 expected_url='https://bucket.s3.us-east-2.amazonaws.com/key')
    yield t.case(region='us-east-2', bucket='bucket', key='key',
                 signature_version='s3v4',
                 s3_config={'addressing_style': 'path'},
                 expected_url='https://s3.us-east-2.amazonaws.com/bucket/key')

    # Dualstack endpoints
    yield t.case(
        region='us-west-2', bucket='bucket', key='key',
        signature_version=None,
        s3_config={'use_dualstack_endpoint': True},
        expected_url='https://bucket.s3.dualstack.us-west-2.amazonaws.com/key')
    yield t.case(
        region='us-west-2', bucket='bucket', key='key',
        signature_version='s3v4',
        s3_config={'use_dualstack_endpoint': True},
        expected_url='https://bucket.s3.dualstack.us-west-2.amazonaws.com/key')

    # Accelerate
    yield t.case(region='us-west-2', bucket='bucket', key='key',
                 signature_version=None,
                 s3_config={'use_accelerate_endpoint': True},
                 expected_url='https://bucket.s3-accelerate.amazonaws.com/key')

    # A region that we don't know about.
    yield t.case(region='us-west-50', bucket='bucket', key='key',
                 signature_version=None,
                 expected_url='https://bucket.s3.us-west-50.amazonaws.com/key')

    # Customer provided URL results in us leaving the host untouched.
    yield t.case(region='us-west-2', bucket='bucket', key='key',
                 signature_version=None,
                 customer_provided_endpoint='https://foo.com/',
                 expected_url='https://foo.com/bucket/key')

    # Access-point
    accesspoint_arn = (
        'arn:aws:s3:us-west-2:123456789012:accesspoint:myendpoint'
    )
    yield t.case(
        region='us-west-2', bucket=accesspoint_arn, key='key',
        expected_url=(
            'https://myendpoint-123456789012.s3-accesspoint.'
            'us-west-2.amazonaws.com/key'
        )
    )
    yield t.case(
        region='us-east-1', bucket=accesspoint_arn, key='key',
        s3_config={'use_arn_region': False},
        expected_url=(
            'https://myendpoint-123456789012.s3-accesspoint.'
            'us-east-1.amazonaws.com/key'
        )
    )

    # Use us-east-1 regional endpoint configuration cases
    us_east_1_regional_endpoint = {
        'us_east_1_regional_endpoint': 'regional'
    }
    yield t.case(
        region='us-east-1', bucket='bucket', key='key',
        s3_config=us_east_1_regional_endpoint, signature_version='s3v4',
        expected_url=(
            'https://bucket.s3.us-east-1.amazonaws.com/key'))


def _verify_presigned_url_addressing(region, bucket, key, s3_config,
                                     is_secure=True,
                                     customer_provided_endpoint=None,
                                     expected_url=None,
                                     signature_version=None):
    s3 = _create_s3_client(region=region, is_secure=is_secure,
                           endpoint_url=customer_provided_endpoint,
                           s3_config=s3_config,
                           signature_version=signature_version)
    url = s3.generate_presigned_url(
        'get_object', {'Bucket': bucket, 'Key': key})
    # We're not trying to verify the params for URL presigning,
    # those are tested elsewhere.  We just care about the hostname/path.
    parts = urlsplit(url)
    actual = '%s://%s%s' % parts[:3]
    assert_equal(actual, expected_url)


<<<<<<< HEAD
class TestRequestPayerObjectTagging(BaseS3OperationTest):
    def _assert_request_payer_header(self, op_name, **kwargs):
        self.http_stubber.add_response()
        with self.http_stubber:
            getattr(self.client, op_name)(**kwargs)
        request = self.http_stubber.requests[0]
        self.assertIn('x-amz-request-payer', request.headers)

    def test_can_provide_request_payer_put_tagging(self):
        self._assert_request_payer_header('put_object_tagging',
            Bucket='bucket',
            Key='key',
            RequestPayer='requester',
            Tagging={'TagSet': []},
        )

    def test_can_provide_request_payer_get_tagging(self):
        self._assert_request_payer_header('get_object_tagging',
            Bucket='bucket',
            Key='key',
            RequestPayer='requester',
        )


class TestS3DeleteObjects(BaseS3OperationTest):
    def test_escape_keys_in_xml_payload(self):
=======
class TestS3XMLPayloadEscape(BaseS3OperationTest):
    def assert_correct_content_md5(self, request):
        content_md5_bytes = get_md5(request.body).digest()
        content_md5 = base64.b64encode(content_md5_bytes)
        self.assertEqual(content_md5, request.headers['Content-MD5'])

    def test_escape_keys_in_xml_delete_objects(self):
>>>>>>> 801f1bf9
        self.http_stubber.add_response()
        with self.http_stubber:
            response = self.client.delete_objects(
                Bucket='mybucket',
                Delete={
                    'Objects': [{'Key': 'some\r\n\rkey'}]
                },
            )
        request = self.http_stubber.requests[0]
        self.assertNotIn(b'\r\n\r', request.body)
        self.assertIn(b'&#xD;&#xA;&#xD;', request.body)
        self.assert_correct_content_md5(request)

    def test_escape_keys_in_xml_put_bucket_lifecycle_configuration(self):
        self.http_stubber.add_response()
        with self.http_stubber:
            response = self.client.put_bucket_lifecycle_configuration(
                Bucket='mybucket',
                LifecycleConfiguration={
                    'Rules': [{
                        'Prefix': 'my\r\n\rprefix',
                        'Status': 'ENABLED',
                    }]
                }
            )
        request = self.http_stubber.requests[0]
        self.assertNotIn(b'my\r\n\rprefix', request.body)
        self.assertIn(b'my&#xD;&#xA;&#xD;prefix', request.body)
        self.assert_correct_content_md5(request)<|MERGE_RESOLUTION|>--- conflicted
+++ resolved
@@ -2142,7 +2142,6 @@
     assert_equal(actual, expected_url)
 
 
-<<<<<<< HEAD
 class TestRequestPayerObjectTagging(BaseS3OperationTest):
     def _assert_request_payer_header(self, op_name, **kwargs):
         self.http_stubber.add_response()
@@ -2167,9 +2166,6 @@
         )
 
 
-class TestS3DeleteObjects(BaseS3OperationTest):
-    def test_escape_keys_in_xml_payload(self):
-=======
 class TestS3XMLPayloadEscape(BaseS3OperationTest):
     def assert_correct_content_md5(self, request):
         content_md5_bytes = get_md5(request.body).digest()
@@ -2177,7 +2173,6 @@
         self.assertEqual(content_md5, request.headers['Content-MD5'])
 
     def test_escape_keys_in_xml_delete_objects(self):
->>>>>>> 801f1bf9
         self.http_stubber.add_response()
         with self.http_stubber:
             response = self.client.delete_objects(
