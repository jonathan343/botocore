--- conflicted
+++ resolved
@@ -129,63 +129,7 @@
             sts,
             expected_url='https://sts.amazonaws.com/',
             expected_signing_region='us-east-1'
-<<<<<<< HEAD
-=======
         )
-
-    def test_defaults_to_global_endpoint_for_legacy_region(self):
-        sts = self.create_sts_client('us-west-2')
-        self.assert_request_sent(
-            sts,
-            expected_url='https://sts.amazonaws.com/',
-            expected_signing_region='us-east-1'
-        )
-
-    def test_defaults_to_regional_endpoint_for_nonlegacy_region(self):
-        sts = self.create_sts_client('ap-east-1')
-        self.assert_request_sent(
-            sts,
-            expected_url='https://sts.ap-east-1.amazonaws.com/',
-            expected_signing_region='ap-east-1'
-        )
-
-    def test_configure_sts_regional_from_config_file(self):
-        with temporary_file('w') as f:
-            self.set_sts_regional_for_config_file(f, 'regional')
-            sts = self.create_sts_client('us-west-2')
-            self.assert_request_sent(
-                sts,
-                expected_url='https://sts.us-west-2.amazonaws.com/',
-            )
-
-    def test_env_var_overrides_config_file(self):
-        self.environ['AWS_STS_REGIONAL_ENDPOINTS'] = 'legacy'
-        with temporary_file('w') as f:
-            self.set_sts_regional_for_config_file(f, 'regional')
-            sts = self.create_sts_client('us-west-2')
-            self.assert_request_sent(
-                sts, expected_url='https://sts.amazonaws.com/')
-
-    def test_user_provided_endpoint_with_legacy_configured(self):
-        self.environ['AWS_STS_REGIONAL_ENDPOINTS'] = 'legacy'
-        sts = self.create_sts_client(
-            'us-west-2', endpoint_url='https://custom.com')
-        self.assert_request_sent(
-            sts, expected_url='https://custom.com/')
-
-    def test_user_provided_endpoint_with_regional_configured(self):
-        self.environ['AWS_STS_REGIONAL_ENDPOINTS'] = 'regional'
-        sts = self.create_sts_client(
-            'us-west-2', endpoint_url='https://custom.com')
-        self.assert_request_sent(
-            sts, expected_url='https://custom.com/')
-
-    def test_http_with_legacy_configured(self):
-        self.environ['AWS_STS_REGIONAL_ENDPOINTS'] = 'legacy'
-        sts = self.create_sts_client(
-            'us-west-2', use_ssl=False)
-        self.assert_request_sent(
-            sts, expected_url='http://sts.amazonaws.com/')
 
     def test_client_for_unknown_region(self):
         sts = self.create_sts_client('not-real')
@@ -193,20 +137,4 @@
             sts,
             expected_url='https://sts.not-real.amazonaws.com/',
             expected_signing_region='not-real'
-        )
-
-    def test_client_for_unknown_region_with_legacy_configured(self):
-        self.environ['AWS_STS_REGIONAL_ENDPOINTS'] = 'legacy'
-        sts = self.create_sts_client('not-real')
-        self.assert_request_sent(
-            sts,expected_url='https://sts.not-real.amazonaws.com/')
-
-    def test_client_for_unknown_region_with_regional_configured(self):
-        self.environ['AWS_STS_REGIONAL_ENDPOINTS'] = 'regional'
-        sts = self.create_sts_client('not-real')
-        self.assert_request_sent(
-            sts,
-            expected_url='https://sts.not-real.amazonaws.com/',
-            expected_signing_region='not-real'
->>>>>>> 29c033f4
         )