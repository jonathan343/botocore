#!/usr/bin/env python
# Copyright (c) 2012 Mitch Garnaat http://garnaat.org/
# Copyright 2012 Amazon.com, Inc. or its affiliates. All Rights Reserved.
#
# Permission is hereby granted, free of charge, to any person obtaining a
# copy of this software and associated documentation files (the
# "Software"), to deal in the Software without restriction, including
# without limitation the rights to use, copy, modify, merge, publish, dis-
# tribute, sublicense, and/or sell copies of the Software, and to permit
# persons to whom the Software is furnished to do so, subject to the fol-
# lowing conditions:
#
# The above copyright notice and this permission notice shall be included
# in all copies or substantial portions of the Software.
#
# THE SOFTWARE IS PROVIDED "AS IS", WITHOUT WARRANTY OF ANY KIND, EXPRESS
# OR IMPLIED, INCLUDING BUT NOT LIMITED TO THE WARRANTIES OF MERCHANTABIL-
# ITY, FITNESS FOR A PARTICULAR PURPOSE AND NONINFRINGEMENT. IN NO EVENT
# SHALL THE AUTHOR BE LIABLE FOR ANY CLAIM, DAMAGES OR OTHER LIABILITY,
# WHETHER IN AN ACTION OF CONTRACT, TORT OR OTHERWISE, ARISING FROM,
# OUT OF OR IN CONNECTION WITH THE SOFTWARE OR THE USE OR OTHER DEALINGS
# IN THE SOFTWARE.
#
import unittest
import six
import botocore.session
import botocore.response

xml = """<DescribeInstancesResponse xmlns="http://ec2.amazonaws.com/doc/2011-07-15/">
    <requestId>931a86ce-1415-4105-a851-79520622d582</requestId>
    <reservationSet>
        <item>
            <reservationId>r-765eaa10</reservationId>
            <ownerId>419278470775</ownerId>
            <groupSet>
                <item>
                    <groupId>sg-2c9e7544</groupId>
                    <groupName>default</groupName>
                </item>
            </groupSet>
            <instancesSet>
                <item>
                    <instanceId>i-5578ec28</instanceId>
                    <imageId>ami-e565ba8c</imageId>
                    <instanceState>
                        <code>16</code>
                        <name>running</name>
                    </instanceState>
                    <privateDnsName>domU-12-31-39-06-2A-8D.compute-1.internal</privateDnsName>
                    <dnsName>ec2-107-21-77-162.compute-1.amazonaws.com</dnsName>
                    <reason/>
                    <amiLaunchIndex>0</amiLaunchIndex>
                    <productCodes/>
                    <instanceType>m1.small</instanceType>
                    <launchTime>2012-10-04T15:32:50.000Z</launchTime>
                    <placement>
                        <availabilityZone>us-east-1d</availabilityZone>
                        <groupName/>
                        <tenancy>default</tenancy>
                    </placement>
                    <kernelId>aki-88aa75e1</kernelId>
                    <monitoring>
                        <state>disabled</state>
                    </monitoring>
                    <privateIpAddress>10.208.45.119</privateIpAddress>
                    <ipAddress>107.21.77.162</ipAddress>
                    <groupSet>
                        <item>
                            <groupId>sg-2c9e7544</groupId>
                            <groupName>default</groupName>
                        </item>
                    </groupSet>
                    <architecture>x86_64</architecture>
                    <rootDeviceType>ebs</rootDeviceType>
                    <rootDeviceName>/dev/sda1</rootDeviceName>
                    <blockDeviceMapping>
                        <item>
                            <deviceName>/dev/sda1</deviceName>
                            <ebs>
                                <volumeId>vol-c94909b3</volumeId>
                                <status>attached</status>
                                <attachTime>2012-10-04T15:32:54.000Z</attachTime>
                                <deleteOnTermination>true</deleteOnTermination>
                            </ebs>
                        </item>
                    </blockDeviceMapping>
                    <virtualizationType>paravirtual</virtualizationType>
                    <clientToken/>
                    <hypervisor>xen</hypervisor>
                </item>
            </instancesSet>
        </item>
    </reservationSet>
</DescribeInstancesResponse>"""

<<<<<<< HEAD
data = {'Reservations': [{'OwnerId': '419278470775', 'ReservationId': 'r-765eaa10', 'Groups': [{'GroupName': 'default', 'GroupId': 'sg-2c9e7544'}], 'Instances': [{'Monitoring': {'State': 'disabled'}, 'PublicDnsName': 'ec2-107-21-77-162.compute-1.amazonaws.com', 'RootDeviceType': 'ebs', 'State': {'Code': 16, 'Name': 'running'}, 'LaunchTime': '2012-10-04T15:32:50.000Z', 'PublicIpAddress': '107.21.77.162', 'PrivateIpAddress': '10.208.45.119', 'ProductCodes': [], 'StateTransitionReason': '', 'InstanceId': 'i-5578ec28', 'ImageId': 'ami-e565ba8c', 'PrivateDnsName': 'domU-12-31-39-06-2A-8D.compute-1.internal', 'SecurityGroups': [{'GroupName': 'default', 'GroupId': 'sg-2c9e7544'}], 'ClientToken': '', 'InstanceType': 'm1.small', 'Placement': {'Tenancy': 'default', 'GroupName': '', 'AvailabilityZone': 'us-east-1d'}, 'Hypervisor': 'xen', 'BlockDeviceMappings': [{'DeviceName': '/dev/sda1', 'Ebs': {'Status': 'attached', 'DeleteOnTermination': True, 'VolumeId': 'vol-c94909b3', 'AttachTime': '2012-10-04T15:32:54.000Z'}}], 'Architecture': 'x86_64', 'KernelId': 'aki-88aa75e1', 'RootDeviceName': '/dev/sda1', 'VirtualizationType': 'paravirtual', 'AmiLaunchIndex': 0}]}], 'requestId': '931a86ce-1415-4105-a851-79520622d582'}
=======
data = {'Reservations': [{'OwnerId': '419278470775', 'ReservationId':
                          'r-765eaa10', 'Groups': [{'GroupName': 'default',
                                                    'GroupId': 'sg-2c9e7544'}],
                          'Instances': [{'Monitoring': {'State': 'disabled'},
                                         'PublicDnsName':
                                         'ec2-107-21-77-162.compute-1.amazonaws.com',
                                         'RootDeviceType': 'ebs', 'State':
                                         {'Code': 16, 'Name': 'running'},
                                         'LaunchTime':
                                         '2012-10-04T15:32:50.000Z',
                                         'PublicIpAddress': '107.21.77.162',
                                         'PrivateIpAddress': '10.208.45.119',
                                         'ProductCodes': [],
                                         'StateTransitionReason': '',
                                         'InstanceId': 'i-5578ec28', 'ImageId':
                                         'ami-e565ba8c', 'PrivateDnsName':
                                         'domU-12-31-39-06-2A-8D.compute-1.internal',
                                         'Groups': [{'GroupName': 'default',
                                                     'GroupId':
                                                     'sg-2c9e7544'}],
                                         'ClientToken': '', 'InstanceType':
                                         'm1.small', 'Placement': {'Tenancy':
                                                                   'default',
                                                                   'GroupName':
                                                                   '',
                                                                   'AvailabilityZone':
                                                                   'us-east-1d'},
                                         'Hypervisor': 'xen',
                                         'BlockDeviceMappings': [{'DeviceName':
                                                                  '/dev/sda1',
                                                                  'Ebs':
                                                                  {'Status':
                                                                   'attached',
                                                                   'DeleteOnTermination':
                                                                   True,
                                                                   'VolumeId':
                                                                   'vol-c94909b3',
                                                                   'AttachTime':
                                                                   '2012-10-04T15:32:54.000Z'}}],
                                         'Architecture': 'x86_64', 'KernelId':
                                         'aki-88aa75e1', 'RootDeviceName':
                                         '/dev/sda1', 'VirtualizationType':
                                         'paravirtual', 'AmiLaunchIndex':
                                         0}]}], 'requestId':
        '931a86ce-1415-4105-a851-79520622d582'}
>>>>>>> 2e50e31e

class TestDescribeInstances(unittest.TestCase):

    maxDiff = None

    def setUp(self):
        self.session = botocore.session.get_session()
        self.service = self.session.get_service('ec2', 'aws')

    def test_describe_instances(self):
        op = self.service.get_operation('DescribeInstances')
        r = botocore.response.Response(op)
        r.parse(six.b(xml))
        self.maxDiff = None
        self.assertEqual(r.get_value(), data)


if __name__ == "__main__":
    unittest.main()<|MERGE_RESOLUTION|>--- conflicted
+++ resolved
@@ -93,9 +93,6 @@
     </reservationSet>
 </DescribeInstancesResponse>"""
 
-<<<<<<< HEAD
-data = {'Reservations': [{'OwnerId': '419278470775', 'ReservationId': 'r-765eaa10', 'Groups': [{'GroupName': 'default', 'GroupId': 'sg-2c9e7544'}], 'Instances': [{'Monitoring': {'State': 'disabled'}, 'PublicDnsName': 'ec2-107-21-77-162.compute-1.amazonaws.com', 'RootDeviceType': 'ebs', 'State': {'Code': 16, 'Name': 'running'}, 'LaunchTime': '2012-10-04T15:32:50.000Z', 'PublicIpAddress': '107.21.77.162', 'PrivateIpAddress': '10.208.45.119', 'ProductCodes': [], 'StateTransitionReason': '', 'InstanceId': 'i-5578ec28', 'ImageId': 'ami-e565ba8c', 'PrivateDnsName': 'domU-12-31-39-06-2A-8D.compute-1.internal', 'SecurityGroups': [{'GroupName': 'default', 'GroupId': 'sg-2c9e7544'}], 'ClientToken': '', 'InstanceType': 'm1.small', 'Placement': {'Tenancy': 'default', 'GroupName': '', 'AvailabilityZone': 'us-east-1d'}, 'Hypervisor': 'xen', 'BlockDeviceMappings': [{'DeviceName': '/dev/sda1', 'Ebs': {'Status': 'attached', 'DeleteOnTermination': True, 'VolumeId': 'vol-c94909b3', 'AttachTime': '2012-10-04T15:32:54.000Z'}}], 'Architecture': 'x86_64', 'KernelId': 'aki-88aa75e1', 'RootDeviceName': '/dev/sda1', 'VirtualizationType': 'paravirtual', 'AmiLaunchIndex': 0}]}], 'requestId': '931a86ce-1415-4105-a851-79520622d582'}
-=======
 data = {'Reservations': [{'OwnerId': '419278470775', 'ReservationId':
                           'r-765eaa10', 'Groups': [{'GroupName': 'default',
                                                     'GroupId': 'sg-2c9e7544'}],
@@ -113,7 +110,7 @@
                                          'InstanceId': 'i-5578ec28', 'ImageId':
                                          'ami-e565ba8c', 'PrivateDnsName':
                                          'domU-12-31-39-06-2A-8D.compute-1.internal',
-                                         'Groups': [{'GroupName': 'default',
+                                         'SecurityGroups': [{'GroupName': 'default',
                                                      'GroupId':
                                                      'sg-2c9e7544'}],
                                          'ClientToken': '', 'InstanceType':
@@ -141,7 +138,7 @@
                                          'paravirtual', 'AmiLaunchIndex':
                                          0}]}], 'requestId':
         '931a86ce-1415-4105-a851-79520622d582'}
->>>>>>> 2e50e31e
+
 
 class TestDescribeInstances(unittest.TestCase):
 
