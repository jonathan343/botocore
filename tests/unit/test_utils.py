# Copyright 2012-2014 Amazon.com, Inc. or its affiliates. All Rights Reserved.
#
# Licensed under the Apache License, Version 2.0 (the "License"). You
# may not use this file except in compliance with the License. A copy of
# the License is located at
#
# http://aws.amazon.com/apache2.0/
#
# or in the "license" file accompanying this file. This file is
# distributed on an "AS IS" BASIS, WITHOUT WARRANTIES OR CONDITIONS OF
# ANY KIND, either express or implied. See the License for the specific
# language governing permissions and limitations under the License.
import io

import pytest

from tests import create_session
from tests import unittest
from tests import RawResponse
from dateutil.tz import tzutc, tzoffset
import datetime
import copy
import mock

import botocore
from botocore import xform_name
from botocore.compat import OrderedDict, json
from botocore.compat import six
<<<<<<< HEAD
from botocore.awsrequest import AWSRequest
from botocore.awsrequest import AWSResponse
=======
from botocore.awsrequest import AWSRequest, HeadersDict
>>>>>>> b7599d4b
from botocore.exceptions import InvalidExpressionError, ConfigNotFound
from botocore.exceptions import ClientError, ConnectionClosedError
from botocore.exceptions import InvalidDNSNameError, MetadataRetrievalError
from botocore.exceptions import PendingAuthorizationExpiredError
from botocore.model import ServiceModel
from botocore.session import Session
from botocore.exceptions import InvalidIMDSEndpointError
from botocore.exceptions import InvalidIMDSEndpointModeError
from botocore.exceptions import ReadTimeoutError
from botocore.exceptions import ConnectTimeoutError
from botocore.exceptions import UnsupportedS3ArnError
from botocore.exceptions import UnsupportedS3AccesspointConfigurationError
from botocore.exceptions import UnsupportedOutpostResourceError
from botocore.model import ServiceModel
from botocore.model import OperationModel
from botocore.regions import EndpointResolver
from botocore.utils import ensure_boolean
from botocore.utils import resolve_imds_endpoint_mode
from botocore.utils import is_json_value_header
from botocore.utils import remove_dot_segments
from botocore.utils import normalize_url_path
from botocore.utils import validate_jmespath_for_set
from botocore.utils import set_value_from_jmespath
from botocore.utils import parse_key_val_file_contents
from botocore.utils import parse_key_val_file
from botocore.utils import parse_timestamp
from botocore.utils import parse_to_aware_datetime
from botocore.utils import datetime2timestamp
from botocore.utils import CachedProperty
from botocore.utils import ArgumentGenerator
from botocore.utils import calculate_tree_hash
from botocore.utils import calculate_sha256
from botocore.utils import is_valid_endpoint_url
from botocore.utils import fix_s3_host
from botocore.utils import switch_to_virtual_host_style
from botocore.utils import instance_cache
from botocore.utils import merge_dicts
from botocore.utils import lowercase_dict
from botocore.utils import get_service_module_name
from botocore.utils import percent_encode_sequence
from botocore.utils import percent_encode
from botocore.utils import switch_host_s3_accelerate
from botocore.utils import deep_merge
from botocore.utils import S3RegionRedirector
from botocore.utils import InvalidArnException
from botocore.utils import ArnParser
from botocore.utils import S3ArnParamHandler
from botocore.utils import S3EndpointSetter
from botocore.utils import ContainerMetadataFetcher
from botocore.utils import InstanceMetadataFetcher
from botocore.utils import SSOTokenFetcher
from botocore.utils import SSOTokenLoader
from botocore.utils import is_valid_uri, is_valid_ipv6_endpoint_url
<<<<<<< HEAD
from botocore.utils import original_ld_library_path
=======
from botocore.utils import has_header
>>>>>>> b7599d4b
from botocore.exceptions import SSOTokenLoadError
from botocore.utils import IMDSFetcher
from botocore.utils import BadIMDSRequestError
from botocore.model import DenormalizedStructureBuilder
from botocore.model import ShapeResolver
from botocore.stub import Stubber
from botocore.config import Config


class TestEnsureBoolean(unittest.TestCase):
    def test_boolean_true(self):
        self.assertEqual(ensure_boolean(True), True)

    def test_boolean_false(self):
        self.assertEqual(ensure_boolean(False), False)

    def test_string_true(self):
        self.assertEqual(ensure_boolean('True'), True)

    def test_string_false(self):
        self.assertEqual(ensure_boolean('False'), False)

    def test_string_lowercase_true(self):
        self.assertEqual(ensure_boolean('true'), True)


class TestResolveIMDSEndpointMode(unittest.TestCase):
    def create_session_with_config(self, endpoint_mode, imds_use_IPv6):
        session = create_session()
        session.set_config_variable('ec2_metadata_service_endpoint_mode',
                                    endpoint_mode)
        session.set_config_variable('imds_use_ipv6',
                                    imds_use_IPv6)
        return session

    def test_resolve_endpoint_mode_no_config(self):
        session = self.create_session_with_config(None, None)
        self.assertEqual(resolve_imds_endpoint_mode(session), 'ipv4')

    def test_resolve_endpoint_mode_IPv6(self):
        session = self.create_session_with_config('IPv6', None)
        self.assertEqual(resolve_imds_endpoint_mode(session), 'ipv6')

    def test_resolve_endpoint_mode_IPv6(self):
        session = self.create_session_with_config('IPv4', None)
        self.assertEqual(resolve_imds_endpoint_mode(session), 'ipv4')

    def test_resolve_endpoint_mode_none_use_IPv6_true(self):
        session = self.create_session_with_config(None, True)
        self.assertEqual(resolve_imds_endpoint_mode(session), 'ipv6')

    def test_resolve_endpoint_mode_none_use_IPv6_false(self):
        session = self.create_session_with_config(None, False)
        self.assertEqual(resolve_imds_endpoint_mode(session), 'ipv4')

    def test_resolve_endpoint_mode_IPv6_use_IPv6_false(self):
        session = self.create_session_with_config('IPv6', False)
        self.assertEqual(resolve_imds_endpoint_mode(session), 'ipv6')

    def test_resolve_endpoint_mode_IPv4_use_IPv6_true(self):
        session = self.create_session_with_config('IPv4', True)
        self.assertEqual(resolve_imds_endpoint_mode(session), 'ipv4')

    def test_resolve_endpoint_mode_IPv6_use_IPv6_true(self):
        session = self.create_session_with_config('IPv6', True)
        self.assertEqual(resolve_imds_endpoint_mode(session), 'ipv6')

    def test_resolve_endpoint_mode_IPv6_mixed_casing_use_IPv6_true(self):
        session = self.create_session_with_config('iPv6', None)
        self.assertEqual(resolve_imds_endpoint_mode(session), 'ipv6')

    def test_resolve_endpoint_mode_invalid_input(self):
        session = self.create_session_with_config('IPv3', True)
        with self.assertRaises(InvalidIMDSEndpointModeError):
            resolve_imds_endpoint_mode(session)


class TestIsJSONValueHeader(unittest.TestCase):
    def test_no_serialization_section(self):
        shape = mock.Mock()
        shape.type_name = 'string'
        self.assertFalse(is_json_value_header(shape))

    def test_non_jsonvalue_shape(self):
        shape = mock.Mock()
        shape.serialization = {
            'location': 'header'
        }
        shape.type_name = 'string'
        self.assertFalse(is_json_value_header(shape))

    def test_non_header_jsonvalue_shape(self):
        shape = mock.Mock()
        shape.serialization = {
            'jsonvalue': True
        }
        shape.type_name = 'string'
        self.assertFalse(is_json_value_header(shape))

    def test_non_string_jsonvalue_shape(self):
        shape = mock.Mock()
        shape.serialization = {
            'location': 'header',
            'jsonvalue': True
        }
        shape.type_name = 'integer'
        self.assertFalse(is_json_value_header(shape))

    def test_json_value_header(self):
        shape = mock.Mock()
        shape.serialization = {
            'jsonvalue': True,
            'location': 'header'
        }
        shape.type_name = 'string'
        self.assertTrue(is_json_value_header(shape))



class TestURINormalization(unittest.TestCase):
    def test_remove_dot_segments(self):
        self.assertEqual(remove_dot_segments('../foo'), 'foo')
        self.assertEqual(remove_dot_segments('../../foo'), 'foo')
        self.assertEqual(remove_dot_segments('./foo'), 'foo')
        self.assertEqual(remove_dot_segments('/./'), '/')
        self.assertEqual(remove_dot_segments('/../'), '/')
        self.assertEqual(remove_dot_segments('/foo/bar/baz/../qux'),
                         '/foo/bar/qux')
        self.assertEqual(remove_dot_segments('/foo/..'), '/')
        self.assertEqual(remove_dot_segments('foo/bar/baz'), 'foo/bar/baz')
        self.assertEqual(remove_dot_segments('..'), '')
        self.assertEqual(remove_dot_segments('.'), '')
        self.assertEqual(remove_dot_segments('/.'), '/')
        self.assertEqual(remove_dot_segments('/.foo'), '/.foo')
        self.assertEqual(remove_dot_segments('/..foo'), '/..foo')
        self.assertEqual(remove_dot_segments(''), '')
        self.assertEqual(remove_dot_segments('/a/b/c/./../../g'), '/a/g')
        self.assertEqual(remove_dot_segments('mid/content=5/../6'), 'mid/6')
        # I don't think this is RFC compliant...
        self.assertEqual(remove_dot_segments('//foo//'), '/foo/')

    def test_empty_url_normalization(self):
        self.assertEqual(normalize_url_path(''), '/')


class TestTransformName(unittest.TestCase):
    def test_upper_camel_case(self):
        self.assertEqual(xform_name('UpperCamelCase'), 'upper_camel_case')
        self.assertEqual(xform_name('UpperCamelCase', '-'), 'upper-camel-case')

    def test_lower_camel_case(self):
        self.assertEqual(xform_name('lowerCamelCase'), 'lower_camel_case')
        self.assertEqual(xform_name('lowerCamelCase', '-'), 'lower-camel-case')

    def test_consecutive_upper_case(self):
        self.assertEqual(xform_name('HTTPHeaders'), 'http_headers')
        self.assertEqual(xform_name('HTTPHeaders', '-'), 'http-headers')

    def test_consecutive_upper_case_middle_string(self):
        self.assertEqual(xform_name('MainHTTPHeaders'), 'main_http_headers')
        self.assertEqual(xform_name('MainHTTPHeaders', '-'),
                         'main-http-headers')

    def test_s3_prefix(self):
        self.assertEqual(xform_name('S3BucketName'), 's3_bucket_name')

    def test_already_snake_cased(self):
        self.assertEqual(xform_name('leave_alone'), 'leave_alone')
        self.assertEqual(xform_name('s3_bucket_name'), 's3_bucket_name')
        self.assertEqual(xform_name('bucket_s3_name'), 'bucket_s3_name')

    def test_special_cases(self):
        # Some patterns don't actually match the rules we expect.
        self.assertEqual(xform_name('SwapEnvironmentCNAMEs'),
                         'swap_environment_cnames')
        self.assertEqual(xform_name('SwapEnvironmentCNAMEs', '-'),
                         'swap-environment-cnames')
        self.assertEqual(xform_name('CreateCachediSCSIVolume', '-'),
                         'create-cached-iscsi-volume')
        self.assertEqual(xform_name('DescribeCachediSCSIVolumes', '-'),
                         'describe-cached-iscsi-volumes')
        self.assertEqual(xform_name('DescribeStorediSCSIVolumes', '-'),
                         'describe-stored-iscsi-volumes')
        self.assertEqual(xform_name('CreateStorediSCSIVolume', '-'),
                         'create-stored-iscsi-volume')
        self.assertEqual(xform_name('sourceServerIDs', '-'),
                         'source-server-ids')

    def test_special_case_ends_with_s(self):
        self.assertEqual(xform_name('GatewayARNs', '-'), 'gateway-arns')

    def test_partial_rename(self):
        transformed = xform_name('IPV6', '-')
        self.assertEqual(transformed, 'ipv6')
        transformed = xform_name('IPV6', '_')
        self.assertEqual(transformed, 'ipv6')

    def test_s3_partial_rename(self):
        transformed = xform_name('s3Resources', '-')
        self.assertEqual(transformed, 's3-resources')
        transformed = xform_name('s3Resources', '_')
        self.assertEqual(transformed, 's3_resources')


class TestValidateJMESPathForSet(unittest.TestCase):
    def setUp(self):
        super(TestValidateJMESPathForSet, self).setUp()
        self.data = {
            'Response': {
                'Thing': {
                    'Id': 1,
                    'Name': 'Thing #1',
                }
            },
            'Marker': 'some-token'
        }

    def test_invalid_exp(self):
        with self.assertRaises(InvalidExpressionError):
            validate_jmespath_for_set('Response.*.Name')

        with self.assertRaises(InvalidExpressionError):
            validate_jmespath_for_set('Response.Things[0]')

        with self.assertRaises(InvalidExpressionError):
            validate_jmespath_for_set('')

        with self.assertRaises(InvalidExpressionError):
            validate_jmespath_for_set('.')


class TestSetValueFromJMESPath(unittest.TestCase):
    def setUp(self):
        super(TestSetValueFromJMESPath, self).setUp()
        self.data = {
            'Response': {
                'Thing': {
                    'Id': 1,
                    'Name': 'Thing #1',
                }
            },
            'Marker': 'some-token'
        }

    def test_single_depth_existing(self):
        set_value_from_jmespath(self.data, 'Marker', 'new-token')
        self.assertEqual(self.data['Marker'], 'new-token')

    def test_single_depth_new(self):
        self.assertFalse('Limit' in self.data)
        set_value_from_jmespath(self.data, 'Limit', 100)
        self.assertEqual(self.data['Limit'], 100)

    def test_multiple_depth_existing(self):
        set_value_from_jmespath(self.data, 'Response.Thing.Name', 'New Name')
        self.assertEqual(self.data['Response']['Thing']['Name'], 'New Name')

    def test_multiple_depth_new(self):
        self.assertFalse('Brand' in self.data)
        set_value_from_jmespath(self.data, 'Brand.New', {'abc': 123})
        self.assertEqual(self.data['Brand']['New']['abc'], 123)


class TestParseEC2CredentialsFile(unittest.TestCase):
    def test_parse_ec2_content(self):
        contents = "AWSAccessKeyId=a\nAWSSecretKey=b\n"
        self.assertEqual(parse_key_val_file_contents(contents),
                         {'AWSAccessKeyId': 'a',
                          'AWSSecretKey': 'b'})

    def test_parse_ec2_content_empty(self):
        contents = ""
        self.assertEqual(parse_key_val_file_contents(contents), {})

    def test_key_val_pair_with_blank_lines(self):
        # The \n\n has an extra blank between the access/secret keys.
        contents = "AWSAccessKeyId=a\n\nAWSSecretKey=b\n"
        self.assertEqual(parse_key_val_file_contents(contents),
                         {'AWSAccessKeyId': 'a',
                          'AWSSecretKey': 'b'})

    def test_key_val_parser_lenient(self):
        # Ignore any line that does not have a '=' char in it.
        contents = "AWSAccessKeyId=a\nNOTKEYVALLINE\nAWSSecretKey=b\n"
        self.assertEqual(parse_key_val_file_contents(contents),
                         {'AWSAccessKeyId': 'a',
                          'AWSSecretKey': 'b'})

    def test_multiple_equals_on_line(self):
        contents = "AWSAccessKeyId=a\nAWSSecretKey=secret_key_with_equals=b\n"
        self.assertEqual(parse_key_val_file_contents(contents),
                         {'AWSAccessKeyId': 'a',
                          'AWSSecretKey': 'secret_key_with_equals=b'})

    def test_os_error_raises_config_not_found(self):
        mock_open = mock.Mock()
        mock_open.side_effect = OSError()
        with self.assertRaises(ConfigNotFound):
            parse_key_val_file('badfile', _open=mock_open)


class TestParseTimestamps(unittest.TestCase):
    def test_parse_iso8601(self):
        self.assertEqual(
            parse_timestamp('1970-01-01T00:10:00.000Z'),
            datetime.datetime(1970, 1, 1, 0, 10, tzinfo=tzutc()))

    def test_parse_epoch(self):
        self.assertEqual(
            parse_timestamp(1222172800),
            datetime.datetime(2008, 9, 23, 12, 26, 40, tzinfo=tzutc()))

    def test_parse_epoch_zero_time(self):
        self.assertEqual(
            parse_timestamp(0),
            datetime.datetime(1970, 1, 1, 0, 0, 0, tzinfo=tzutc()))

    def test_parse_epoch_as_string(self):
        self.assertEqual(
            parse_timestamp('1222172800'),
            datetime.datetime(2008, 9, 23, 12, 26, 40, tzinfo=tzutc()))

    def test_parse_rfc822(self):
        self.assertEqual(
            parse_timestamp('Wed, 02 Oct 2002 13:00:00 GMT'),
            datetime.datetime(2002, 10, 2, 13, 0, tzinfo=tzutc()))

    def test_parse_gmt_in_uk_time(self):
        # In the UK the time switches from GMT to BST and back as part of
        # their daylight savings time. time.tzname will therefore report
        # both time zones. dateutil sees that the time zone is a local time
        # zone and so parses it as local time, but it ends up being BST
        # instead of GMT. To remedy this issue we can provide a time zone
        # context which will enforce GMT == UTC.
        with mock.patch('time.tzname', ('GMT', 'BST')):
            self.assertEqual(
                parse_timestamp('Wed, 02 Oct 2002 13:00:00 GMT'),
                datetime.datetime(2002, 10, 2, 13, 0, tzinfo=tzutc()))

    def test_parse_invalid_timestamp(self):
        with self.assertRaises(ValueError):
            parse_timestamp('invalid date')

    def test_parse_timestamp_fails_with_bad_tzinfo(self):
        mock_tzinfo = mock.Mock()
        mock_tzinfo.__name__ = 'tzinfo'
        mock_tzinfo.side_effect = OSError()
        mock_get_tzinfo_options = mock.MagicMock(return_value=(mock_tzinfo,))

        with mock.patch('botocore.utils.get_tzinfo_options', mock_get_tzinfo_options):
            with self.assertRaises(RuntimeError):
                parse_timestamp(0)


class TestDatetime2Timestamp(unittest.TestCase):
    def test_datetime2timestamp_naive(self):
        self.assertEqual(
            datetime2timestamp(datetime.datetime(1970, 1, 2)), 86400)

    def test_datetime2timestamp_aware(self):
        tzinfo = tzoffset("BRST", -10800)
        self.assertEqual(
            datetime2timestamp(datetime.datetime(1970, 1, 2, tzinfo=tzinfo)),
            97200)


class TestParseToUTCDatetime(unittest.TestCase):
    def test_handles_utc_time(self):
        original = datetime.datetime(1970, 1, 1, 0, 0, 0, tzinfo=tzutc())
        self.assertEqual(parse_to_aware_datetime(original), original)

    def test_handles_other_timezone(self):
        tzinfo = tzoffset("BRST", -10800)
        original = datetime.datetime(2014, 1, 1, 0, 0, 0, tzinfo=tzinfo)
        self.assertEqual(parse_to_aware_datetime(original), original)

    def test_handles_naive_datetime(self):
        original = datetime.datetime(1970, 1, 1, 0, 0, 0)
        expected = datetime.datetime(1970, 1, 1, 0, 0, 0, tzinfo=tzutc())
        self.assertEqual(parse_to_aware_datetime(original), expected)

    def test_handles_string_epoch(self):
        expected = datetime.datetime(1970, 1, 1, 0, 0, 0, tzinfo=tzutc())
        self.assertEqual(parse_to_aware_datetime('0'), expected)

    def test_handles_int_epoch(self):
        expected = datetime.datetime(1970, 1, 1, 0, 0, 0, tzinfo=tzutc())
        self.assertEqual(parse_to_aware_datetime(0), expected)

    def test_handles_full_iso_8601(self):
        expected = datetime.datetime(1970, 1, 1, 0, 0, 0, tzinfo=tzutc())
        self.assertEqual(
            parse_to_aware_datetime('1970-01-01T00:00:00Z'),
            expected)

    def test_year_only_iso_8601(self):
        expected = datetime.datetime(1970, 1, 1, 0, 0, 0, tzinfo=tzutc())
        self.assertEqual(parse_to_aware_datetime('1970-01-01'), expected)


class TestCachedProperty(unittest.TestCase):
    def test_cached_property_same_value(self):
        class CacheMe(object):
            @CachedProperty
            def foo(self):
                return 'foo'

        c = CacheMe()
        self.assertEqual(c.foo, 'foo')
        self.assertEqual(c.foo, 'foo')

    def test_cached_property_only_called_once(self):
        # Note: you would normally never want to cache
        # a property that returns a new value each time,
        # but this is done to demonstrate the caching behavior.

        class NoIncrement(object):
            def __init__(self):
                self.counter = 0

            @CachedProperty
            def current_value(self):
                self.counter += 1
                return self.counter

        c = NoIncrement()
        self.assertEqual(c.current_value, 1)
        # If the property wasn't cached, the next value should be
        # be 2, but because it's cached, we know the value will be 1.
        self.assertEqual(c.current_value, 1)


class TestArgumentGenerator(unittest.TestCase):
    def setUp(self):
        self.arg_generator = ArgumentGenerator()

    def assert_skeleton_from_model_is(self, model, generated_skeleton):
        shape = DenormalizedStructureBuilder().with_members(
            model).build_model()
        actual = self.arg_generator.generate_skeleton(shape)
        self.assertEqual(actual, generated_skeleton)

    def test_generate_string(self):
        self.assert_skeleton_from_model_is(
            model={
                'A': {'type': 'string'}
            },
            generated_skeleton={
                'A': ''
            }
        )

    def test_generate_string_enum(self):
        enum_values = ['A', 'B', 'C']
        model = {
            'A': {'type': 'string', 'enum': enum_values}
        }
        shape = DenormalizedStructureBuilder().with_members(
            model).build_model()
        actual = self.arg_generator.generate_skeleton(shape)

        self.assertIn(actual['A'], enum_values)

    def test_generate_scalars(self):
        self.assert_skeleton_from_model_is(
            model={
                'A': {'type': 'string'},
                'B': {'type': 'integer'},
                'C': {'type': 'float'},
                'D': {'type': 'boolean'},
                'E': {'type': 'timestamp'},
                'F': {'type': 'double'},
            },
            generated_skeleton={
                'A': '',
                'B': 0,
                'C': 0.0,
                'D': True,
                'E': datetime.datetime(1970, 1, 1, 0, 0, 0),
                'F': 0.0,
            }
        )

    def test_will_use_member_names_for_string_values(self):
        self.arg_generator = ArgumentGenerator(use_member_names=True)
        self.assert_skeleton_from_model_is(
            model={
                'A': {'type': 'string'},
                'B': {'type': 'integer'},
                'C': {'type': 'float'},
                'D': {'type': 'boolean'},
            },
            generated_skeleton={
                'A': 'A',
                'B': 0,
                'C': 0.0,
                'D': True,
            }
        )

    def test_will_use_member_names_for_string_values_of_list(self):
        self.arg_generator = ArgumentGenerator(use_member_names=True)
        # We're not using assert_skeleton_from_model_is
        # because we can't really control the name of strings shapes
        # being used in the DenormalizedStructureBuilder. We can only
        # control the name of structures and list shapes.
        shape_map = ShapeResolver({
            'InputShape': {
                'type': 'structure',
                'members': {
                    'StringList': {'shape': 'StringList'},
                }
            },
            'StringList': {
                'type': 'list',
                'member': {'shape': 'StringType'},
            },
            'StringType': {
                'type': 'string',
            }
        })
        shape = shape_map.get_shape_by_name('InputShape')
        actual = self.arg_generator.generate_skeleton(shape)

        expected = {'StringList': ['StringType']}
        self.assertEqual(actual, expected)

    def test_generate_nested_structure(self):
        self.assert_skeleton_from_model_is(
            model={
                'A': {
                    'type': 'structure',
                    'members': {
                        'B': {'type': 'string'},
                    }
                }
            },
            generated_skeleton={
                'A': {'B': ''}
            }
        )

    def test_generate_scalar_list(self):
        self.assert_skeleton_from_model_is(
            model={
                'A': {
                    'type': 'list',
                    'member': {
                        'type': 'string'
                    }
                },
            },
            generated_skeleton={
                'A': [''],
            }
        )

    def test_generate_scalar_map(self):
        self.assert_skeleton_from_model_is(
            model={
                'A': {
                    'type': 'map',
                    'key': {'type': 'string'},
                    'value':  {'type': 'string'},
                }
            },
            generated_skeleton={
                'A': {
                    'KeyName': '',
                }
            }
        )

    def test_handles_recursive_shapes(self):
        # We're not using assert_skeleton_from_model_is
        # because we can't use a DenormalizedStructureBuilder,
        # we need a normalized model to represent recursive
        # shapes.
        shape_map = ShapeResolver({
            'InputShape': {
                'type': 'structure',
                'members': {
                    'A': {'shape': 'RecursiveStruct'},
                    'B': {'shape': 'StringType'},
                }
            },
            'RecursiveStruct': {
                'type': 'structure',
                'members': {
                    'C': {'shape': 'RecursiveStruct'},
                    'D': {'shape': 'StringType'},
                }
            },
            'StringType': {
                'type': 'string',
            }
        })
        shape = shape_map.get_shape_by_name('InputShape')
        actual = self.arg_generator.generate_skeleton(shape)
        expected = {
            'A': {
                'C': {
                    # For recurisve shapes, we'll just show
                    # an empty dict.
                },
                'D': ''
            },
            'B': ''
        }
        self.assertEqual(actual, expected)


class TestChecksums(unittest.TestCase):
    def test_empty_hash(self):
        self.assertEqual(
            calculate_sha256(six.BytesIO(b''), as_hex=True),
            'e3b0c44298fc1c149afbf4c8996fb92427ae41e4649b934ca495991b7852b855')

    def test_as_hex(self):
        self.assertEqual(
            calculate_sha256(six.BytesIO(b'hello world'), as_hex=True),
            'b94d27b9934d3e08a52e52d7da7dabfac484efe37a5380ee9088f7ace2efcde9')

    def test_as_binary(self):
        self.assertEqual(
            calculate_sha256(six.BytesIO(b'hello world'), as_hex=False),
            (b"\xb9M'\xb9\x93M>\x08\xa5.R\xd7\xda}\xab\xfa\xc4\x84\xef"
             b"\xe3zS\x80\xee\x90\x88\xf7\xac\xe2\xef\xcd\xe9"))


class TestTreeHash(unittest.TestCase):
    # Note that for these tests I've independently verified
    # what the expected tree hashes should be from other
    # SDK implementations.

    def test_empty_tree_hash(self):
        self.assertEqual(
            calculate_tree_hash(six.BytesIO(b'')),
            'e3b0c44298fc1c149afbf4c8996fb92427ae41e4649b934ca495991b7852b855')

    def test_tree_hash_less_than_one_mb(self):
        one_k = six.BytesIO(b'a' * 1024)
        self.assertEqual(
            calculate_tree_hash(one_k),
            '2edc986847e209b4016e141a6dc8716d3207350f416969382d431539bf292e4a')

    def test_tree_hash_exactly_one_mb(self):
        one_meg_bytestring = b'a' * (1 * 1024 * 1024)
        one_meg = six.BytesIO(one_meg_bytestring)
        self.assertEqual(
            calculate_tree_hash(one_meg),
            '9bc1b2a288b26af7257a36277ae3816a7d4f16e89c1e7e77d0a5c48bad62b360')

    def test_tree_hash_multiple_of_one_mb(self):
        four_mb = six.BytesIO(b'a' * (4 * 1024 * 1024))
        self.assertEqual(
            calculate_tree_hash(four_mb),
            '9491cb2ed1d4e7cd53215f4017c23ec4ad21d7050a1e6bb636c4f67e8cddb844')

    def test_tree_hash_offset_of_one_mb_multiple(self):
        offset_four_mb = six.BytesIO(b'a' * (4 * 1024 * 1024) + b'a' * 20)
        self.assertEqual(
            calculate_tree_hash(offset_four_mb),
            '12f3cbd6101b981cde074039f6f728071da8879d6f632de8afc7cdf00661b08f')


class TestIsValidEndpointURL(unittest.TestCase):
    def test_dns_name_is_valid(self):
        self.assertTrue(is_valid_endpoint_url('https://s3.amazonaws.com/'))

    def test_ip_address_is_allowed(self):
        self.assertTrue(is_valid_endpoint_url('https://10.10.10.10/'))

    def test_path_component_ignored(self):
        self.assertTrue(
            is_valid_endpoint_url('https://foo.bar.com/other/path/'))

    def test_can_have_port(self):
        self.assertTrue(is_valid_endpoint_url('https://foo.bar.com:12345/'))

    def test_ip_can_have_port(self):
        self.assertTrue(is_valid_endpoint_url('https://10.10.10.10:12345/'))

    def test_cannot_have_spaces(self):
        self.assertFalse(is_valid_endpoint_url('https://my invalid name/'))

    def test_missing_scheme(self):
        self.assertFalse(is_valid_endpoint_url('foo.bar.com'))

    def test_no_new_lines(self):
        self.assertFalse(is_valid_endpoint_url('https://foo.bar.com\nbar/'))

    def test_long_hostname(self):
        long_hostname = 'htps://%s.com' % ('a' * 256)
        self.assertFalse(is_valid_endpoint_url(long_hostname))

    def test_hostname_can_end_with_dot(self):
        self.assertTrue(is_valid_endpoint_url('https://foo.bar.com./'))

    def test_hostname_no_dots(self):
        self.assertTrue(is_valid_endpoint_url('https://foo/'))


class TestFixS3Host(unittest.TestCase):
    def test_fix_s3_host_initial(self):
        request = AWSRequest(
            method='PUT', headers={},
            url='https://s3-us-west-2.amazonaws.com/bucket/key.txt'
        )
        region_name = 'us-west-2'
        signature_version = 's3'
        fix_s3_host(
            request=request, signature_version=signature_version,
            region_name=region_name)
        self.assertEqual(request.url,
                         'https://bucket.s3-us-west-2.amazonaws.com/key.txt')
        self.assertEqual(request.auth_path, '/bucket/key.txt')

    def test_fix_s3_host_only_applied_once(self):
        request = AWSRequest(
            method='PUT', headers={},
            url='https://s3.us-west-2.amazonaws.com/bucket/key.txt'
        )
        region_name = 'us-west-2'
        signature_version = 's3'
        fix_s3_host(
            request=request, signature_version=signature_version,
            region_name=region_name)
        # Calling the handler again should not affect the end result:
        fix_s3_host(
            request=request, signature_version=signature_version,
            region_name=region_name)
        self.assertEqual(request.url,
                         'https://bucket.s3.us-west-2.amazonaws.com/key.txt')
        # This was a bug previously.  We want to make sure that
        # calling fix_s3_host() again does not alter the auth_path.
        # Otherwise we'll get signature errors.
        self.assertEqual(request.auth_path, '/bucket/key.txt')

    def test_dns_style_not_used_for_get_bucket_location(self):
        original_url = 'https://s3-us-west-2.amazonaws.com/bucket?location'
        request = AWSRequest(
            method='GET', headers={},
            url=original_url,
        )
        signature_version = 's3'
        region_name = 'us-west-2'
        fix_s3_host(
            request=request, signature_version=signature_version,
            region_name=region_name)
        # The request url should not have been modified because this is
        # a request for GetBucketLocation.
        self.assertEqual(request.url, original_url)

    def test_can_provide_default_endpoint_url(self):
        request = AWSRequest(
            method='PUT', headers={},
            url='https://s3-us-west-2.amazonaws.com/bucket/key.txt'
        )
        region_name = 'us-west-2'
        signature_version = 's3'
        fix_s3_host(
            request=request, signature_version=signature_version,
            region_name=region_name,
            default_endpoint_url='foo.s3.amazonaws.com')
        self.assertEqual(request.url,
                         'https://bucket.foo.s3.amazonaws.com/key.txt')

    def test_no_endpoint_url_uses_request_url(self):
        request = AWSRequest(
            method='PUT', headers={},
            url='https://s3-us-west-2.amazonaws.com/bucket/key.txt'
        )
        region_name = 'us-west-2'
        signature_version = 's3'
        fix_s3_host(
            request=request, signature_version=signature_version,
            region_name=region_name,
            # A value of None means use the url in the current request.
            default_endpoint_url=None,
        )
        self.assertEqual(request.url,
                         'https://bucket.s3-us-west-2.amazonaws.com/key.txt')


class TestSwitchToVirtualHostStyle(unittest.TestCase):
    def test_switch_to_virtual_host_style(self):
        request = AWSRequest(
            method='PUT', headers={},
            url='https://foo.amazonaws.com/bucket/key.txt'
        )
        region_name = 'us-west-2'
        signature_version = 's3'
        switch_to_virtual_host_style(
            request=request, signature_version=signature_version,
            region_name=region_name)
        self.assertEqual(request.url,
                         'https://bucket.foo.amazonaws.com/key.txt')
        self.assertEqual(request.auth_path, '/bucket/key.txt')

    def test_uses_default_endpoint(self):
        request = AWSRequest(
            method='PUT', headers={},
            url='https://foo.amazonaws.com/bucket/key.txt'
        )
        region_name = 'us-west-2'
        signature_version = 's3'
        switch_to_virtual_host_style(
            request=request, signature_version=signature_version,
            region_name=region_name, default_endpoint_url='s3.amazonaws.com')
        self.assertEqual(request.url,
                         'https://bucket.s3.amazonaws.com/key.txt')
        self.assertEqual(request.auth_path, '/bucket/key.txt')

    def test_throws_invalid_dns_name_error(self):
        request = AWSRequest(
            method='PUT', headers={},
            url='https://foo.amazonaws.com/mybucket.foo/key.txt'
        )
        region_name = 'us-west-2'
        signature_version = 's3'
        with self.assertRaises(InvalidDNSNameError):
            switch_to_virtual_host_style(
                request=request, signature_version=signature_version,
                region_name=region_name)

    def test_fix_s3_host_only_applied_once(self):
        request = AWSRequest(
            method='PUT', headers={},
            url='https://foo.amazonaws.com/bucket/key.txt'
        )
        region_name = 'us-west-2'
        signature_version = 's3'
        switch_to_virtual_host_style(
            request=request, signature_version=signature_version,
            region_name=region_name)
        # Calling the handler again should not affect the end result:
        switch_to_virtual_host_style(
            request=request, signature_version=signature_version,
            region_name=region_name)
        self.assertEqual(request.url,
                         'https://bucket.foo.amazonaws.com/key.txt')
        # This was a bug previously.  We want to make sure that
        # calling fix_s3_host() again does not alter the auth_path.
        # Otherwise we'll get signature errors.
        self.assertEqual(request.auth_path, '/bucket/key.txt')

    def test_virtual_host_style_for_make_bucket(self):
        request = AWSRequest(
            method='PUT', headers={},
            url='https://foo.amazonaws.com/bucket'
        )
        region_name = 'us-west-2'
        signature_version = 's3'
        switch_to_virtual_host_style(
            request=request, signature_version=signature_version,
            region_name=region_name)
        self.assertEqual(request.url,
                         'https://bucket.foo.amazonaws.com/')

    def test_virtual_host_style_not_used_for_get_bucket_location(self):
        original_url = 'https://foo.amazonaws.com/bucket?location'
        request = AWSRequest(
            method='GET', headers={},
            url=original_url,
        )
        signature_version = 's3'
        region_name = 'us-west-2'
        switch_to_virtual_host_style(
            request=request, signature_version=signature_version,
            region_name=region_name)
        # The request url should not have been modified because this is
        # a request for GetBucketLocation.
        self.assertEqual(request.url, original_url)

    def test_virtual_host_style_not_used_for_list_buckets(self):
        original_url = 'https://foo.amazonaws.com/'
        request = AWSRequest(
            method='GET', headers={},
            url=original_url,
        )
        signature_version = 's3'
        region_name = 'us-west-2'
        switch_to_virtual_host_style(
            request=request, signature_version=signature_version,
            region_name=region_name)
        # The request url should not have been modified because this is
        # a request for GetBucketLocation.
        self.assertEqual(request.url, original_url)

    def test_is_unaffected_by_sigv4(self):
        request = AWSRequest(
            method='PUT', headers={},
            url='https://foo.amazonaws.com/bucket/key.txt'
        )
        region_name = 'us-west-2'
        signature_version = 's3v4'
        switch_to_virtual_host_style(
            request=request, signature_version=signature_version,
            region_name=region_name, default_endpoint_url='s3.amazonaws.com')
        self.assertEqual(request.url,
                         'https://bucket.s3.amazonaws.com/key.txt')


class TestSwitchToChunkedEncodingForNonSeekableObjects(unittest.TestCase):
    def test_switch_to_chunked_encodeing_for_stream_like_object(self):
        request = AWSRequest(
            method='POST', headers={},
            data=io.BufferedIOBase(b"some initial binary data"),
            url='https://foo.amazonaws.com/bucket/key.txt'
        )
        prepared_request = request.prepare()
        self.assertEqual(
            prepared_request.headers, {'Transfer-Encoding': 'chunked'}
        )


class TestInstanceCache(unittest.TestCase):
    class DummyClass(object):
        def __init__(self, cache):
            self._instance_cache = cache

        @instance_cache
        def add(self, x, y):
            return x + y

        @instance_cache
        def sub(self, x, y):
            return x - y

    def setUp(self):
        self.cache = {}

    def test_cache_single_method_call(self):
        adder = self.DummyClass(self.cache)
        self.assertEqual(adder.add(2, 1), 3)
        # This should result in one entry in the cache.
        self.assertEqual(len(self.cache), 1)
        # When we call the method with the same args,
        # we should reuse the same entry in the cache.
        self.assertEqual(adder.add(2, 1), 3)
        self.assertEqual(len(self.cache), 1)

    def test_can_cache_multiple_methods(self):
        adder = self.DummyClass(self.cache)
        adder.add(2, 1)

        # A different method results in a new cache entry,
        # so now there should be two elements in the cache.
        self.assertEqual(adder.sub(2, 1), 1)
        self.assertEqual(len(self.cache), 2)
        self.assertEqual(adder.sub(2, 1), 1)

    def test_can_cache_kwargs(self):
        adder = self.DummyClass(self.cache)
        adder.add(x=2, y=1)
        self.assertEqual(adder.add(x=2, y=1), 3)
        self.assertEqual(len(self.cache), 1)


class TestMergeDicts(unittest.TestCase):
    def test_merge_dicts_overrides(self):
        first = {
            'foo': {'bar': {'baz': {'one': 'ORIGINAL', 'two': 'ORIGINAL'}}}}
        second = {'foo': {'bar': {'baz': {'one': 'UPDATE'}}}}

        merge_dicts(first, second)
        # The value from the second dict wins.
        self.assertEqual(first['foo']['bar']['baz']['one'], 'UPDATE')
        # And we still preserve the other attributes.
        self.assertEqual(first['foo']['bar']['baz']['two'], 'ORIGINAL')

    def test_merge_dicts_new_keys(self):
        first = {
            'foo': {'bar': {'baz': {'one': 'ORIGINAL', 'two': 'ORIGINAL'}}}}
        second = {'foo': {'bar': {'baz': {'three': 'UPDATE'}}}}

        merge_dicts(first, second)
        self.assertEqual(first['foo']['bar']['baz']['one'], 'ORIGINAL')
        self.assertEqual(first['foo']['bar']['baz']['two'], 'ORIGINAL')
        self.assertEqual(first['foo']['bar']['baz']['three'], 'UPDATE')

    def test_merge_empty_dict_does_nothing(self):
        first = {'foo': {'bar': 'baz'}}
        merge_dicts(first, {})
        self.assertEqual(first, {'foo': {'bar': 'baz'}})

    def test_more_than_one_sub_dict(self):
        first = {'one': {'inner': 'ORIGINAL', 'inner2': 'ORIGINAL'},
                 'two': {'inner': 'ORIGINAL', 'inner2': 'ORIGINAL'}}
        second = {'one': {'inner': 'UPDATE'}, 'two': {'inner': 'UPDATE'}}

        merge_dicts(first, second)
        self.assertEqual(first['one']['inner'], 'UPDATE')
        self.assertEqual(first['one']['inner2'], 'ORIGINAL')

        self.assertEqual(first['two']['inner'], 'UPDATE')
        self.assertEqual(first['two']['inner2'], 'ORIGINAL')

    def test_new_keys(self):
        first = {'one': {'inner': 'ORIGINAL'}, 'two': {'inner': 'ORIGINAL'}}
        second = {'three': {'foo': {'bar': 'baz'}}}
        # In this case, second has no keys in common, but we'd still expect
        # this to get merged.
        merge_dicts(first, second)
        self.assertEqual(first['three']['foo']['bar'], 'baz')

    def test_list_values_no_append(self):
        dict1 = {'Foo': ['old_foo_value']}
        dict2 = {'Foo': ['new_foo_value']}
        merge_dicts(dict1, dict2)
        self.assertEqual(
            dict1, {'Foo': ['new_foo_value']})

    def test_list_values_append(self):
        dict1 = {'Foo': ['old_foo_value']}
        dict2 = {'Foo': ['new_foo_value']}
        merge_dicts(dict1, dict2, append_lists=True)
        self.assertEqual(
            dict1, {'Foo': ['old_foo_value', 'new_foo_value']})

    def test_list_values_mismatching_types(self):
        dict1 = {'Foo': 'old_foo_value'}
        dict2 = {'Foo': ['new_foo_value']}
        merge_dicts(dict1, dict2, append_lists=True)
        self.assertEqual(
            dict1, {'Foo': ['new_foo_value']})

    def test_list_values_missing_key(self):
        dict1 = {}
        dict2 = {'Foo': ['foo_value']}
        merge_dicts(dict1, dict2, append_lists=True)
        self.assertEqual(
            dict1, {'Foo': ['foo_value']})


class TestLowercaseDict(unittest.TestCase):
    def test_lowercase_dict_empty(self):
        original = {}
        copy = lowercase_dict(original)
        self.assertEqual(original, copy)

    def test_lowercase_dict_original_keys_lower(self):
        original = {
            'lower_key1': 1,
            'lower_key2': 2,
        }
        copy = lowercase_dict(original)
        self.assertEqual(original, copy)

    def test_lowercase_dict_original_keys_mixed(self):
        original = {
            'SOME_KEY': 'value',
            'AnOTher_OnE': 'anothervalue',
        }
        copy = lowercase_dict(original)
        expected = {
            'some_key': 'value',
            'another_one': 'anothervalue',
        }
        self.assertEqual(expected, copy)


class TestGetServiceModuleName(unittest.TestCase):
    def setUp(self):
        self.service_description = {
            'metadata': {
                'serviceFullName': 'AWS MyService',
                'apiVersion': '2014-01-01',
                'endpointPrefix': 'myservice',
                'signatureVersion': 'v4',
                'protocol': 'query'
            },
            'operations': {},
            'shapes': {},
        }
        self.service_model = ServiceModel(
            self.service_description, 'myservice')

    def test_default(self):
        self.assertEqual(
            get_service_module_name(self.service_model),
            'MyService'
        )

    def test_client_name_with_amazon(self):
        self.service_description['metadata']['serviceFullName'] = (
            'Amazon MyService')
        self.assertEqual(
            get_service_module_name(self.service_model),
            'MyService'
        )

    def test_client_name_using_abreviation(self):
        self.service_description['metadata']['serviceAbbreviation'] = (
            'Abbreviation')
        self.assertEqual(
            get_service_module_name(self.service_model),
            'Abbreviation'
        )

    def test_client_name_with_non_alphabet_characters(self):
        self.service_description['metadata']['serviceFullName'] = (
            'Amazon My-Service')
        self.assertEqual(
            get_service_module_name(self.service_model),
            'MyService'
        )

    def test_client_name_with_no_full_name_or_abbreviation(self):
        del self.service_description['metadata']['serviceFullName']
        self.assertEqual(
            get_service_module_name(self.service_model),
            'myservice'
        )


class TestPercentEncodeSequence(unittest.TestCase):
    def test_percent_encode_empty(self):
        self.assertEqual(percent_encode_sequence({}), '')

    def test_percent_encode_special_chars(self):
        self.assertEqual(
            percent_encode_sequence({'k1': 'with spaces++/'}),
            'k1=with%20spaces%2B%2B%2F')

    def test_percent_encode_string_string_tuples(self):
        self.assertEqual(percent_encode_sequence([('k1', 'v1'), ('k2', 'v2')]),
                         'k1=v1&k2=v2')

    def test_percent_encode_dict_single_pair(self):
        self.assertEqual(percent_encode_sequence({'k1': 'v1'}), 'k1=v1')

    def test_percent_encode_dict_string_string(self):
        self.assertEqual(
            percent_encode_sequence(OrderedDict([('k1', 'v1'), ('k2', 'v2')])),
                                    'k1=v1&k2=v2')

    def test_percent_encode_single_list_of_values(self):
        self.assertEqual(percent_encode_sequence({'k1': ['a', 'b', 'c']}),
                         'k1=a&k1=b&k1=c')

    def test_percent_encode_list_values_of_string(self):
        self.assertEqual(
            percent_encode_sequence(
                OrderedDict([('k1', ['a', 'list']),
                             ('k2', ['another', 'list'])])),
            'k1=a&k1=list&k2=another&k2=list')

class TestPercentEncode(unittest.TestCase):
    def test_percent_encode_obj(self):
        self.assertEqual(percent_encode(1), '1')

    def test_percent_encode_text(self):
        self.assertEqual(percent_encode(u''), '')
        self.assertEqual(percent_encode(u'a'), 'a')
        self.assertEqual(percent_encode(u'\u0000'), '%00')
        # Codepoint > 0x7f
        self.assertEqual(percent_encode(u'\u2603'), '%E2%98%83')
        # Codepoint > 0xffff
        self.assertEqual(percent_encode(u'\U0001f32e'), '%F0%9F%8C%AE')

    def test_percent_encode_bytes(self):
        self.assertEqual(percent_encode(b''), '')
        self.assertEqual(percent_encode(b'a'), u'a')
        self.assertEqual(percent_encode(b'\x00'), u'%00')
        # UTF-8 Snowman
        self.assertEqual(percent_encode(b'\xe2\x98\x83'), '%E2%98%83')
        # Arbitrary bytes (not valid UTF-8).
        self.assertEqual(percent_encode(b'\x80\x00'), '%80%00')

class TestSwitchHostS3Accelerate(unittest.TestCase):
    def setUp(self):
        self.original_url = 'https://s3.amazonaws.com/foo/key.txt'
        self.request = AWSRequest(
            method='PUT', headers={},
            url=self.original_url
        )
        self.client_config = Config()
        self.request.context['client_config'] = self.client_config

    def test_switch_host(self):
        switch_host_s3_accelerate(self.request, 'PutObject')
        self.assertEqual(
            self.request.url,
            'https://s3-accelerate.amazonaws.com/foo/key.txt')

    def test_do_not_switch_black_listed_operations(self):
        # It should not get switched for ListBuckets, DeleteBucket, and
        # CreateBucket
        blacklist_ops = [
            'ListBuckets',
            'DeleteBucket',
            'CreateBucket'
        ]
        for op_name in blacklist_ops:
            switch_host_s3_accelerate(self.request, op_name)
            self.assertEqual(self.request.url, self.original_url)

    def test_uses_original_endpoint_scheme(self):
        self.request.url = 'http://s3.amazonaws.com/foo/key.txt'
        switch_host_s3_accelerate(self.request, 'PutObject')
        self.assertEqual(
            self.request.url,
            'http://s3-accelerate.amazonaws.com/foo/key.txt')

    def test_uses_dualstack(self):
        self.client_config.s3 = {'use_dualstack_endpoint': True}
        self.original_url = 'https://s3.dualstack.amazonaws.com/foo/key.txt'
        self.request = AWSRequest(
            method='PUT', headers={},
            url=self.original_url
        )
        self.request.context['client_config'] = self.client_config
        switch_host_s3_accelerate(self.request, 'PutObject')
        self.assertEqual(
            self.request.url,
            'https://s3-accelerate.dualstack.amazonaws.com/foo/key.txt')


class TestDeepMerge(unittest.TestCase):
    def test_simple_merge(self):
        a = {'key': 'value'}
        b = {'otherkey': 'othervalue'}
        deep_merge(a, b)

        expected = {'key': 'value', 'otherkey': 'othervalue'}
        self.assertEqual(a, expected)

    def test_merge_list(self):
        # Lists are treated as opaque data and so no effort should be made to
        # combine them.
        a = {'key': ['original']}
        b = {'key': ['new']}
        deep_merge(a, b)
        self.assertEqual(a, {'key': ['new']})

    def test_merge_number(self):
        # The value from b is always taken
        a = {'key': 10}
        b = {'key': 45}
        deep_merge(a, b)
        self.assertEqual(a, {'key': 45})

        a = {'key': 45}
        b = {'key': 10}
        deep_merge(a, b)
        self.assertEqual(a, {'key': 10})

    def test_merge_boolean(self):
        # The value from b is always taken
        a = {'key': False}
        b = {'key': True}
        deep_merge(a, b)
        self.assertEqual(a, {'key': True})

        a = {'key': True}
        b = {'key': False}
        deep_merge(a, b)
        self.assertEqual(a, {'key': False})

    def test_merge_string(self):
        a = {'key': 'value'}
        b = {'key': 'othervalue'}
        deep_merge(a, b)
        self.assertEqual(a, {'key': 'othervalue'})

    def test_merge_overrides_value(self):
        # The value from b is always taken, even when it's a different type
        a = {'key': 'original'}
        b = {'key': {'newkey': 'newvalue'}}
        deep_merge(a, b)
        self.assertEqual(a, {'key': {'newkey': 'newvalue'}})

        a = {'key': {'anotherkey': 'value'}}
        b = {'key': 'newvalue'}
        deep_merge(a, b)
        self.assertEqual(a, {'key': 'newvalue'})

    def test_deep_merge(self):
        a = {
            'first': {
                'second': {
                    'key': 'value',
                    'otherkey': 'othervalue'
                },
                'key': 'value'
            }
        }
        b = {
            'first': {
                'second': {
                    'otherkey': 'newvalue',
                    'yetanotherkey': 'yetanothervalue'
                }
            }
        }
        deep_merge(a, b)

        expected = {
            'first': {
                'second': {
                    'key': 'value',
                    'otherkey': 'newvalue',
                    'yetanotherkey': 'yetanothervalue'
                },
                'key': 'value'
            }
        }
        self.assertEqual(a, expected)


class TestS3RegionRedirector(unittest.TestCase):
    def setUp(self):
        self.endpoint_bridge = mock.Mock()
        self.endpoint_bridge.resolve.return_value = {
            'endpoint_url': 'https://eu-central-1.amazonaws.com'
        }
        self.client = mock.Mock()
        self.cache = {}
        self.redirector = S3RegionRedirector(self.endpoint_bridge, self.client)
        self.set_client_response_headers({})
        self.operation = mock.Mock()
        self.operation.name = 'foo'

    def set_client_response_headers(self, headers):
        error_response = ClientError({
            'Error': {
                'Code': '',
                'Message': ''
            },
            'ResponseMetadata': {
                'HTTPHeaders': headers
            }
        }, 'HeadBucket')
        success_response = {
            'ResponseMetadata': {
                'HTTPHeaders': headers
            }
        }
        self.client.head_bucket.side_effect = [
            error_response, success_response]

    def test_set_request_url(self):
        params = {'url': 'https://us-west-2.amazonaws.com/foo'}
        context = {'signing': {
            'endpoint': 'https://eu-central-1.amazonaws.com'
        }}
        self.redirector.set_request_url(params, context)
        self.assertEqual(
            params['url'], 'https://eu-central-1.amazonaws.com/foo')

    def test_only_changes_request_url_if_endpoint_present(self):
        params = {'url': 'https://us-west-2.amazonaws.com/foo'}
        context = {}
        self.redirector.set_request_url(params, context)
        self.assertEqual(
            params['url'], 'https://us-west-2.amazonaws.com/foo')

    def test_set_request_url_keeps_old_scheme(self):
        params = {'url': 'http://us-west-2.amazonaws.com/foo'}
        context = {'signing': {
            'endpoint': 'https://eu-central-1.amazonaws.com'
        }}
        self.redirector.set_request_url(params, context)
        self.assertEqual(
            params['url'], 'http://eu-central-1.amazonaws.com/foo')

    def test_sets_signing_context_from_cache(self):
        signing_context = {'endpoint': 'bar'}
        self.cache['foo'] = signing_context
        self.redirector = S3RegionRedirector(
            self.endpoint_bridge, self.client, cache=self.cache)
        params = {'Bucket': 'foo'}
        context = {}
        self.redirector.redirect_from_cache(params, context)
        self.assertEqual(context.get('signing'), signing_context)

    def test_only_changes_context_if_bucket_in_cache(self):
        signing_context = {'endpoint': 'bar'}
        self.cache['bar'] = signing_context
        self.redirector = S3RegionRedirector(
            self.endpoint_bridge, self.client, cache=self.cache)
        params = {'Bucket': 'foo'}
        context = {}
        self.redirector.redirect_from_cache(params, context)
        self.assertNotEqual(context.get('signing'), signing_context)

    def test_redirect_from_error(self):
        request_dict = {
            'context': {'signing': {'bucket': 'foo'}},
            'url': 'https://us-west-2.amazonaws.com/foo'
        }
        response = (None, {
            'Error': {
                'Code': 'PermanentRedirect',
                'Endpoint': 'foo.eu-central-1.amazonaws.com',
                'Bucket': 'foo'
            },
            'ResponseMetadata': {
                'HTTPHeaders': {'x-amz-bucket-region': 'eu-central-1'}
            }
        })

        redirect_response = self.redirector.redirect_from_error(
            request_dict, response, self.operation)

        # The response needs to be 0 so that there is no retry delay
        self.assertEqual(redirect_response, 0)

        self.assertEqual(
            request_dict['url'], 'https://eu-central-1.amazonaws.com/foo')

        expected_signing_context = {
            'endpoint': 'https://eu-central-1.amazonaws.com',
            'bucket': 'foo',
            'region': 'eu-central-1'
        }
        signing_context = request_dict['context'].get('signing')
        self.assertEqual(signing_context, expected_signing_context)
        self.assertTrue(request_dict['context'].get('s3_redirected'))

    def test_does_not_redirect_if_previously_redirected(self):
        request_dict = {
            'context': {
                'signing': {'bucket': 'foo', 'region': 'us-west-2'},
                's3_redirected': True,
            },
            'url': 'https://us-west-2.amazonaws.com/foo'
        }
        response = (None, {
            'Error': {
                'Code': '400',
                'Message': 'Bad Request',
            },
            'ResponseMetadata': {
                'HTTPHeaders': {'x-amz-bucket-region': 'us-west-2'}
            }
        })
        redirect_response = self.redirector.redirect_from_error(
            request_dict, response, self.operation)
        self.assertIsNone(redirect_response)

    def test_does_not_redirect_unless_permanentredirect_recieved(self):
        request_dict = {}
        response = (None, {})
        redirect_response = self.redirector.redirect_from_error(
            request_dict, response, self.operation)
        self.assertIsNone(redirect_response)
        self.assertEqual(request_dict, {})

    def test_does_not_redirect_if_region_cannot_be_found(self):
        request_dict = {'url': 'https://us-west-2.amazonaws.com/foo',
                        'context': {'signing': {'bucket': 'foo'}}}
        response = (None, {
            'Error': {
                'Code': 'PermanentRedirect',
                'Endpoint': 'foo.eu-central-1.amazonaws.com',
                'Bucket': 'foo'
            },
            'ResponseMetadata': {
                'HTTPHeaders': {}
            }
        })

        redirect_response = self.redirector.redirect_from_error(
            request_dict, response, self.operation)

        self.assertIsNone(redirect_response)

    def test_redirects_301(self):
        request_dict = {'url': 'https://us-west-2.amazonaws.com/foo',
                        'context': {'signing': {'bucket': 'foo'}}}
        response = (None, {
            'Error': {
                'Code': '301',
                'Message': 'Moved Permanently'
            },
            'ResponseMetadata': {
                'HTTPHeaders': {'x-amz-bucket-region': 'eu-central-1'}
            }
        })

        self.operation.name = 'HeadObject'
        redirect_response = self.redirector.redirect_from_error(
            request_dict, response, self.operation)
        self.assertEqual(redirect_response, 0)

        self.operation.name = 'ListObjects'
        redirect_response = self.redirector.redirect_from_error(
            request_dict, response, self.operation)
        self.assertIsNone(redirect_response)

    def test_redirects_400_head_bucket(self):
        request_dict = {'url': 'https://us-west-2.amazonaws.com/foo',
                        'context': {'signing': {'bucket': 'foo'}}}
        response = (None, {
            'Error': {'Code': '400', 'Message': 'Bad Request'},
            'ResponseMetadata': {
                'HTTPHeaders': {'x-amz-bucket-region': 'eu-central-1'}
            }
        })

        self.operation.name = 'HeadObject'
        redirect_response = self.redirector.redirect_from_error(
            request_dict, response, self.operation)
        self.assertEqual(redirect_response, 0)

        self.operation.name = 'ListObjects'
        redirect_response = self.redirector.redirect_from_error(
            request_dict, response, self.operation)
        self.assertIsNone(redirect_response)

    def test_does_not_redirect_400_head_bucket_no_region_header(self):
        # We should not redirect a 400 Head* if the region header is not
        # present as this will lead to infinitely calling HeadBucket.
        request_dict = {'url': 'https://us-west-2.amazonaws.com/foo',
                        'context': {'signing': {'bucket': 'foo'}}}
        response = (None, {
            'Error': {'Code': '400', 'Message': 'Bad Request'},
            'ResponseMetadata': {
                'HTTPHeaders': {}
            }
        })

        self.operation.name = 'HeadBucket'
        redirect_response = self.redirector.redirect_from_error(
            request_dict, response, self.operation)
        head_bucket_calls = self.client.head_bucket.call_count
        self.assertIsNone(redirect_response)
        # We should not have made an additional head bucket call
        self.assertEqual(head_bucket_calls, 0)

    def test_does_not_redirect_if_None_response(self):
        request_dict = {'url': 'https://us-west-2.amazonaws.com/foo',
                        'context': {'signing': {'bucket': 'foo'}}}
        response = None
        redirect_response = self.redirector.redirect_from_error(
            request_dict, response, self.operation)
        self.assertIsNone(redirect_response)

    def test_get_region_from_response(self):
        response = (None, {
            'Error': {
                'Code': 'PermanentRedirect',
                'Endpoint': 'foo.eu-central-1.amazonaws.com',
                'Bucket': 'foo'
            },
            'ResponseMetadata': {
                'HTTPHeaders': {'x-amz-bucket-region': 'eu-central-1'}
            }
        })
        region = self.redirector.get_bucket_region('foo', response)
        self.assertEqual(region, 'eu-central-1')

    def test_get_region_from_response_error_body(self):
        response = (None, {
            'Error': {
                'Code': 'PermanentRedirect',
                'Endpoint': 'foo.eu-central-1.amazonaws.com',
                'Bucket': 'foo',
                'Region': 'eu-central-1'
            },
            'ResponseMetadata': {
                'HTTPHeaders': {}
            }
        })
        region = self.redirector.get_bucket_region('foo', response)
        self.assertEqual(region, 'eu-central-1')

    def test_get_region_from_head_bucket_error(self):
        self.set_client_response_headers(
            {'x-amz-bucket-region': 'eu-central-1'})
        response = (None, {
            'Error': {
                'Code': 'PermanentRedirect',
                'Endpoint': 'foo.eu-central-1.amazonaws.com',
                'Bucket': 'foo',
            },
            'ResponseMetadata': {
                'HTTPHeaders': {}
            }
        })
        region = self.redirector.get_bucket_region('foo', response)
        self.assertEqual(region, 'eu-central-1')

    def test_get_region_from_head_bucket_success(self):
        success_response = {
            'ResponseMetadata': {
                'HTTPHeaders': {'x-amz-bucket-region': 'eu-central-1'}
            }
        }
        self.client.head_bucket.side_effect = None
        self.client.head_bucket.return_value = success_response
        response = (None, {
            'Error': {
                'Code': 'PermanentRedirect',
                'Endpoint': 'foo.eu-central-1.amazonaws.com',
                'Bucket': 'foo',
            },
            'ResponseMetadata': {
                'HTTPHeaders': {}
            }
        })
        region = self.redirector.get_bucket_region('foo', response)
        self.assertEqual(region, 'eu-central-1')

    def test_no_redirect_from_error_for_accesspoint(self):
        request_dict = {
            'url': (
                'https://myendpoint-123456789012.s3-accesspoint.'
                'us-west-2.amazonaws.com/key'
            ),
            'context': {
                's3_accesspoint': {}
            }
        }
        response = (None, {
            'Error': {'Code': '400', 'Message': 'Bad Request'},
            'ResponseMetadata': {
                'HTTPHeaders': {'x-amz-bucket-region': 'eu-central-1'}
            }
        })

        self.operation.name = 'HeadObject'
        redirect_response = self.redirector.redirect_from_error(
            request_dict, response, self.operation)
        self.assertEqual(redirect_response, None)

    def test_no_redirect_from_cache_for_accesspoint(self):
        self.cache['foo'] = {'endpoint': 'foo-endpoint'}
        self.redirector = S3RegionRedirector(
            self.endpoint_bridge, self.client, cache=self.cache)
        params = {'Bucket': 'foo'}
        context = {'s3_accesspoint': {}}
        self.redirector.redirect_from_cache(params, context)
        self.assertNotIn('signing', context)


class TestArnParser(unittest.TestCase):
    def setUp(self):
        self.parser = ArnParser()

    def test_parse(self):
        arn = 'arn:aws:s3:us-west-2:1023456789012:myresource'
        self.assertEqual(
            self.parser.parse_arn(arn),
            {
                'partition': 'aws',
                'service': 's3',
                'region': 'us-west-2',
                'account': '1023456789012',
                'resource': 'myresource',
            }
        )

    def test_parse_invalid_arn(self):
        with self.assertRaises(InvalidArnException):
            self.parser.parse_arn('arn:aws:s3')

    def test_parse_arn_with_resource_type(self):
        arn = 'arn:aws:s3:us-west-2:1023456789012:bucket_name:mybucket'
        self.assertEqual(
            self.parser.parse_arn(arn),
            {
                'partition': 'aws',
                'service': 's3',
                'region': 'us-west-2',
                'account': '1023456789012',
                'resource': 'bucket_name:mybucket',
            }
        )

    def test_parse_arn_with_empty_elements(self):
        arn = 'arn:aws:s3:::mybucket'
        self.assertEqual(
            self.parser.parse_arn(arn),
            {
                'partition': 'aws',
                'service': 's3',
                'region': '',
                'account': '',
                'resource': 'mybucket',
            }
        )


class TestS3ArnParamHandler(unittest.TestCase):
    def setUp(self):
        self.arn_handler = S3ArnParamHandler()
        self.model = mock.Mock(OperationModel)
        self.model.name = 'GetObject'

    def test_register(self):
        event_emitter = mock.Mock()
        self.arn_handler.register(event_emitter)
        event_emitter.register.assert_called_with(
            'before-parameter-build.s3', self.arn_handler.handle_arn)

    def test_accesspoint_arn(self):
        params = {
            'Bucket': 'arn:aws:s3:us-west-2:123456789012:accesspoint/endpoint'
        }
        context = {}
        self.arn_handler.handle_arn(params, self.model, context)
        self.assertEqual(params, {'Bucket': 'endpoint'})
        self.assertEqual(
            context,
            {
                's3_accesspoint': {
                    'name': 'endpoint',
                    'account': '123456789012',
                    'region': 'us-west-2',
                    'partition': 'aws',
                    'service': 's3',
                }
            }
        )

    def test_accesspoint_arn_with_colon(self):
        params = {
            'Bucket': 'arn:aws:s3:us-west-2:123456789012:accesspoint:endpoint'
        }
        context = {}
        self.arn_handler.handle_arn(params, self.model, context)
        self.assertEqual(params, {'Bucket': 'endpoint'})
        self.assertEqual(
            context,
            {
                's3_accesspoint': {
                    'name': 'endpoint',
                    'account': '123456789012',
                    'region': 'us-west-2',
                    'partition': 'aws',
                    'service': 's3',
                }
            }
        )

    def test_errors_for_non_accesspoint_arn(self):
        params = {
            'Bucket': 'arn:aws:s3:us-west-2:123456789012:unsupported:resource'
        }
        context = {}
        with self.assertRaises(UnsupportedS3ArnError):
            self.arn_handler.handle_arn(params, self.model, context)

    def test_outpost_arn_with_colon(self):
        params = {
            'Bucket': (
                'arn:aws:s3-outposts:us-west-2:123456789012:outpost:'
                'op-01234567890123456:accesspoint:myaccesspoint'
            )
        }
        context = {}
        self.arn_handler.handle_arn(params, self.model, context)
        self.assertEqual(params, {'Bucket': 'myaccesspoint'})
        self.assertEqual(
            context,
            {
                's3_accesspoint': {
                    'name': 'myaccesspoint',
                    'outpost_name': 'op-01234567890123456',
                    'account': '123456789012',
                    'region': 'us-west-2',
                    'partition': 'aws',
                    'service': 's3-outposts',
                }
            }
        )

    def test_outpost_arn_with_slash(self):
        params = {
            'Bucket': (
                'arn:aws:s3-outposts:us-west-2:123456789012:outpost/'
                'op-01234567890123456/accesspoint/myaccesspoint'
            )
        }
        context = {}
        self.arn_handler.handle_arn(params, self.model, context)
        self.assertEqual(params, {'Bucket': 'myaccesspoint'})
        self.assertEqual(
            context,
            {
                's3_accesspoint': {
                    'name': 'myaccesspoint',
                    'outpost_name': 'op-01234567890123456',
                    'account': '123456789012',
                    'region': 'us-west-2',
                    'partition': 'aws',
                    'service': 's3-outposts',
                }
            }
        )

    def test_outpost_arn_errors_for_missing_fields(self):
        params = {
            'Bucket': 'arn:aws:s3-outposts:us-west-2:123456789012:outpost/'
            'op-01234567890123456/accesspoint'
        }
        with self.assertRaises(UnsupportedOutpostResourceError):
            self.arn_handler.handle_arn(params, self.model, {})

    def test_outpost_arn_errors_for_empty_fields(self):
        params = {
            'Bucket': 'arn:aws:s3-outposts:us-west-2:123456789012:outpost/'
            '/accesspoint/myaccesspoint'
        }
        with self.assertRaises(UnsupportedOutpostResourceError):
            self.arn_handler.handle_arn(params, self.model, {})

    def test_ignores_bucket_names(self):
        params = {'Bucket': 'mybucket'}
        context = {}
        self.arn_handler.handle_arn(params, self.model, context)
        self.assertEqual(params, {'Bucket': 'mybucket'})
        self.assertEqual(context, {})

    def test_ignores_create_bucket(self):
        arn = 'arn:aws:s3:us-west-2:123456789012:accesspoint/endpoint'
        params = {'Bucket': arn}
        context = {}
        self.model.name = 'CreateBucket'
        self.arn_handler.handle_arn(params, self.model, context)
        self.assertEqual(params, {'Bucket': arn})
        self.assertEqual(context, {})


class TestS3EndpointSetter(unittest.TestCase):
    def setUp(self):
        self.operation_name = 'GetObject'
        self.signature_version = 's3v4'
        self.region_name = 'us-west-2'
        self.service = 's3'
        self.account = '123456789012'
        self.bucket = 'mybucket'
        self.key = 'key.txt'
        self.accesspoint_name = 'myaccesspoint'
        self.outpost_name = 'op-123456789012'
        self.partition = 'aws'
        self.endpoint_resolver = mock.Mock()
        self.dns_suffix = 'amazonaws.com'
        self.endpoint_resolver.construct_endpoint.return_value = {
            'dnsSuffix': self.dns_suffix
        }
        self.endpoint_setter = self.get_endpoint_setter()

    def get_endpoint_setter(self, **kwargs):
        setter_kwargs = {
            'endpoint_resolver': self.endpoint_resolver,
            'region': self.region_name,
        }
        setter_kwargs.update(kwargs)
        return S3EndpointSetter(**setter_kwargs)

    def get_s3_request(self, bucket=None, key=None, scheme='https://',
                       querystring=None):
        url = scheme + 's3.us-west-2.amazonaws.com/'
        if bucket:
            url += bucket
        if key:
            url += '/%s' % key
        if querystring:
            url += '?%s' % querystring
        return AWSRequest(method='GET', headers={}, url=url)

    def get_s3_outpost_request(self, **s3_request_kwargs):
        request = self.get_s3_request(
            self.accesspoint_name, **s3_request_kwargs)
        accesspoint_context = self.get_s3_accesspoint_context(
            name=self.accesspoint_name, outpost_name=self.outpost_name)
        request.context['s3_accesspoint'] = accesspoint_context
        return request

    def get_s3_accesspoint_request(self, accesspoint_name=None,
                                   accesspoint_context=None,
                                   **s3_request_kwargs):
        if not accesspoint_name:
            accesspoint_name = self.accesspoint_name
        request = self.get_s3_request(accesspoint_name, **s3_request_kwargs)
        if accesspoint_context is None:
            accesspoint_context = self.get_s3_accesspoint_context(
                name=accesspoint_name)
        request.context['s3_accesspoint'] = accesspoint_context
        return request

    def get_s3_accesspoint_context(self, **overrides):
        accesspoint_context = {
            'name': self.accesspoint_name,
            'account': self.account,
            'region': self.region_name,
            'partition': self.partition,
            'service': self.service,
        }
        accesspoint_context.update(overrides)
        return accesspoint_context

    def call_set_endpoint(self, endpoint_setter, request, **kwargs):
        set_endpoint_kwargs = {
            'request': request,
            'operation_name': self.operation_name,
            'signature_version': self.signature_version,
            'region_name': self.region_name,
        }
        set_endpoint_kwargs.update(kwargs)
        endpoint_setter.set_endpoint(**set_endpoint_kwargs)

    def test_register(self):
        event_emitter = mock.Mock()
        self.endpoint_setter.register(event_emitter)
        event_emitter.register.assert_has_calls([
            mock.call('before-sign.s3', self.endpoint_setter.set_endpoint),
            mock.call('choose-signer.s3', self.endpoint_setter.set_signer),
            mock.call(
                'before-call.s3.WriteGetObjectResponse',
                self.endpoint_setter.update_endpoint_to_s3_object_lambda,
            )
        ])

    def test_outpost_endpoint(self):
        request = self.get_s3_outpost_request()
        self.call_set_endpoint(self.endpoint_setter, request=request)
        expected_url = 'https://%s-%s.%s.s3-outposts.%s.amazonaws.com/' % (
            self.accesspoint_name, self.account, self.outpost_name,
            self.region_name,
        )
        self.assertEqual(request.url, expected_url)

    def test_outpost_endpoint_preserves_key_in_path(self):
        request = self.get_s3_outpost_request(key=self.key)
        self.call_set_endpoint(self.endpoint_setter, request=request)
        expected_url = 'https://%s-%s.%s.s3-outposts.%s.amazonaws.com/%s' % (
            self.accesspoint_name, self.account, self.outpost_name,
            self.region_name, self.key
        )
        self.assertEqual(request.url, expected_url)

    def test_accesspoint_endpoint(self):
        request = self.get_s3_accesspoint_request()
        self.call_set_endpoint(self.endpoint_setter, request=request)
        expected_url = 'https://%s-%s.s3-accesspoint.%s.amazonaws.com/' % (
            self.accesspoint_name, self.account, self.region_name
        )
        self.assertEqual(request.url, expected_url)

    def test_accesspoint_preserves_key_in_path(self):
        request = self.get_s3_accesspoint_request(key=self.key)
        self.call_set_endpoint(self.endpoint_setter, request=request)
        expected_url = 'https://%s-%s.s3-accesspoint.%s.amazonaws.com/%s' % (
            self.accesspoint_name, self.account, self.region_name,
            self.key
        )
        self.assertEqual(request.url, expected_url)

    def test_accesspoint_preserves_scheme(self):
        request = self.get_s3_accesspoint_request(scheme='http://')
        self.call_set_endpoint(self.endpoint_setter, request=request)
        expected_url = 'http://%s-%s.s3-accesspoint.%s.amazonaws.com/' % (
            self.accesspoint_name, self.account, self.region_name,
        )
        self.assertEqual(request.url, expected_url)

    def test_accesspoint_preserves_query_string(self):
        request = self.get_s3_accesspoint_request(querystring='acl')
        self.call_set_endpoint(self.endpoint_setter, request=request)
        expected_url = 'https://%s-%s.s3-accesspoint.%s.amazonaws.com/?acl' % (
            self.accesspoint_name, self.account, self.region_name,
        )
        self.assertEqual(request.url, expected_url)

    def test_uses_resolved_dns_suffix(self):
        self.endpoint_resolver.construct_endpoint.return_value = {
            'dnsSuffix': 'mysuffix.com'
        }
        request = self.get_s3_accesspoint_request()
        self.call_set_endpoint(self.endpoint_setter, request=request)
        expected_url = 'https://%s-%s.s3-accesspoint.%s.mysuffix.com/' % (
            self.accesspoint_name, self.account, self.region_name,
        )
        self.assertEqual(request.url, expected_url)

    def test_uses_region_of_client_if_use_arn_disabled(self):
        client_region = 'client-region'
        self.endpoint_setter = self.get_endpoint_setter(
            region=client_region, s3_config={'use_arn_region': False})
        request = self.get_s3_accesspoint_request()
        self.call_set_endpoint(self.endpoint_setter, request=request)
        expected_url = 'https://%s-%s.s3-accesspoint.%s.amazonaws.com/' % (
            self.accesspoint_name, self.account, client_region,
        )
        self.assertEqual(request.url, expected_url)

    def test_accesspoint_supports_custom_endpoint(self):
        endpoint_setter = self.get_endpoint_setter(
            endpoint_url='https://custom.com')
        request = self.get_s3_accesspoint_request()
        self.call_set_endpoint(endpoint_setter, request=request)
        expected_url = 'https://%s-%s.custom.com/' % (
            self.accesspoint_name, self.account,
        )
        self.assertEqual(request.url, expected_url)

    def test_errors_for_mismatching_partition(self):
        endpoint_setter = self.get_endpoint_setter(partition='aws-cn')
        accesspoint_context = self.get_s3_accesspoint_context(partition='aws')
        request = self.get_s3_accesspoint_request(
            accesspoint_context=accesspoint_context)
        with self.assertRaises(UnsupportedS3AccesspointConfigurationError):
            self.call_set_endpoint(endpoint_setter, request=request)

    def test_errors_for_mismatching_partition_when_using_client_region(self):
        endpoint_setter = self.get_endpoint_setter(
            s3_config={'use_arn_region': False}, partition='aws-cn'
        )
        accesspoint_context = self.get_s3_accesspoint_context(partition='aws')
        request = self.get_s3_accesspoint_request(
            accesspoint_context=accesspoint_context)
        with self.assertRaises(UnsupportedS3AccesspointConfigurationError):
            self.call_set_endpoint(endpoint_setter, request=request)

    def test_set_endpoint_for_auto(self):
        endpoint_setter = self.get_endpoint_setter(
            s3_config={'addressing_style': 'auto'})
        request = self.get_s3_request(self.bucket, self.key)
        self.call_set_endpoint(endpoint_setter, request)
        expected_url = 'https://%s.s3.us-west-2.amazonaws.com/%s' % (
            self.bucket, self.key
        )
        self.assertEqual(request.url, expected_url)

    def test_set_endpoint_for_virtual(self):
        endpoint_setter = self.get_endpoint_setter(
            s3_config={'addressing_style': 'virtual'})
        request = self.get_s3_request(self.bucket, self.key)
        self.call_set_endpoint(endpoint_setter, request)
        expected_url = 'https://%s.s3.us-west-2.amazonaws.com/%s' % (
            self.bucket, self.key
        )
        self.assertEqual(request.url, expected_url)

    def test_set_endpoint_for_path(self):
        endpoint_setter = self.get_endpoint_setter(
            s3_config={'addressing_style': 'path'})
        request = self.get_s3_request(self.bucket, self.key)
        self.call_set_endpoint(endpoint_setter, request)
        expected_url = 'https://s3.us-west-2.amazonaws.com/%s/%s' % (
            self.bucket, self.key
        )
        self.assertEqual(request.url, expected_url)

    def test_set_endpoint_for_accelerate(self):
        endpoint_setter = self.get_endpoint_setter(
            s3_config={'use_accelerate_endpoint': True})
        request = self.get_s3_request(self.bucket, self.key)
        self.call_set_endpoint(endpoint_setter, request)
        expected_url = 'https://%s.s3-accelerate.amazonaws.com/%s' % (
            self.bucket, self.key
        )
        self.assertEqual(request.url, expected_url)


class TestContainerMetadataFetcher(unittest.TestCase):
    def setUp(self):
        self.responses = []
        self.http = mock.Mock()
        self.sleep = mock.Mock()

    def create_fetcher(self):
        return ContainerMetadataFetcher(self.http, sleep=self.sleep)

    def fake_response(self, status_code, body):
        response = mock.Mock()
        response.status_code = status_code
        response.content = body
        return response

    def set_http_responses_to(self, *responses):
        http_responses = []
        for response in responses:
            if isinstance(response, Exception):
                # Simulating an error condition.
                http_response = response
            elif hasattr(response, 'status_code'):
                # It's a precreated fake_response.
                http_response = response
            else:
                http_response = self.fake_response(
                    status_code=200, body=json.dumps(response).encode('utf-8'))
            http_responses.append(http_response)
        self.http.send.side_effect = http_responses

    def assert_request(self, method, url, headers):
        request = self.http.send.call_args[0][0]
        self.assertEqual(request.method, method)
        self.assertEqual(request.url, url)
        self.assertEqual(request.headers, headers)

    def assert_can_retrieve_metadata_from(self, full_uri):
        response_body = {'foo': 'bar'}
        self.set_http_responses_to(response_body)
        fetcher = self.create_fetcher()
        response = fetcher.retrieve_full_uri(full_uri)
        self.assertEqual(response, response_body)
        self.assert_request('GET', full_uri, {'Accept': 'application/json'})

    def assert_host_is_not_allowed(self, full_uri):
        response_body = {'foo': 'bar'}
        self.set_http_responses_to(response_body)
        fetcher = self.create_fetcher()
        with self.assertRaisesRegex(ValueError, 'Unsupported host'):
            fetcher.retrieve_full_uri(full_uri)
        self.assertFalse(self.http.send.called)

    def test_can_specify_extra_headers_are_merged(self):
        headers = {
            # The 'Accept' header will override the
            # default Accept header of application/json.
            'Accept': 'application/not-json',
            'X-Other-Header': 'foo',
        }
        self.set_http_responses_to({'foo': 'bar'})
        fetcher = self.create_fetcher()
        response = fetcher.retrieve_full_uri(
            'http://localhost', headers)
        self.assert_request('GET', 'http://localhost', headers)

    def test_can_retrieve_uri(self):
        json_body =  {
            "AccessKeyId" : "a",
            "SecretAccessKey" : "b",
            "Token" : "c",
            "Expiration" : "d"
        }
        self.set_http_responses_to(json_body)

        fetcher = self.create_fetcher()
        response = fetcher.retrieve_uri('/foo?id=1')

        self.assertEqual(response, json_body)
        # Ensure we made calls to the right endpoint.
        headers = {'Accept': 'application/json'}
        self.assert_request('GET', 'http://169.254.170.2/foo?id=1', headers)

    def test_can_retry_requests(self):
        success_response = {
            "AccessKeyId" : "a",
            "SecretAccessKey" : "b",
            "Token" : "c",
            "Expiration" : "d"
        }
        self.set_http_responses_to(
            # First response is a connection error, should
            # be retried.
            ConnectionClosedError(endpoint_url=''),
            # Second response is the successful JSON response
            # with credentials.
            success_response,
        )
        fetcher = self.create_fetcher()
        response = fetcher.retrieve_uri('/foo?id=1')
        self.assertEqual(response, success_response)

    def test_propagates_credential_error_on_http_errors(self):
        self.set_http_responses_to(
            # In this scenario, we never get a successful response.
            ConnectionClosedError(endpoint_url=''),
            ConnectionClosedError(endpoint_url=''),
            ConnectionClosedError(endpoint_url=''),
            ConnectionClosedError(endpoint_url=''),
            ConnectionClosedError(endpoint_url=''),
        )
        # As a result, we expect an appropriate error to be raised.
        fetcher = self.create_fetcher()
        with self.assertRaises(MetadataRetrievalError):
            fetcher.retrieve_uri('/foo?id=1')
        self.assertEqual(self.http.send.call_count, fetcher.RETRY_ATTEMPTS)

    def test_error_raised_on_non_200_response(self):
        self.set_http_responses_to(
            self.fake_response(status_code=404, body=b'Error not found'),
            self.fake_response(status_code=404, body=b'Error not found'),
            self.fake_response(status_code=404, body=b'Error not found'),
        )
        fetcher = self.create_fetcher()
        with self.assertRaises(MetadataRetrievalError):
            fetcher.retrieve_uri('/foo?id=1')
        # Should have tried up to RETRY_ATTEMPTS.
        self.assertEqual(self.http.send.call_count, fetcher.RETRY_ATTEMPTS)

    def test_error_raised_on_no_json_response(self):
        # If the service returns a sucess response but with a body that
        # does not contain JSON, we should still retry up to RETRY_ATTEMPTS,
        # but after exhausting retries we propagate the exception.
        self.set_http_responses_to(
            self.fake_response(status_code=200, body=b'Not JSON'),
            self.fake_response(status_code=200, body=b'Not JSON'),
            self.fake_response(status_code=200, body=b'Not JSON'),
        )
        fetcher = self.create_fetcher()
        with self.assertRaises(MetadataRetrievalError) as e:
            fetcher.retrieve_uri('/foo?id=1')
        self.assertNotIn('Not JSON', str(e.exception))
        # Should have tried up to RETRY_ATTEMPTS.
        self.assertEqual(self.http.send.call_count, fetcher.RETRY_ATTEMPTS)

    def test_can_retrieve_full_uri_with_fixed_ip(self):
        self.assert_can_retrieve_metadata_from(
            'http://%s/foo?id=1' % ContainerMetadataFetcher.IP_ADDRESS)

    def test_localhost_http_is_allowed(self):
        self.assert_can_retrieve_metadata_from('http://localhost/foo')

    def test_localhost_with_port_http_is_allowed(self):
        self.assert_can_retrieve_metadata_from('http://localhost:8000/foo')

    def test_localhost_https_is_allowed(self):
        self.assert_can_retrieve_metadata_from('https://localhost/foo')

    def test_can_use_127_ip_addr(self):
        self.assert_can_retrieve_metadata_from('https://127.0.0.1/foo')

    def test_can_use_127_ip_addr_with_port(self):
        self.assert_can_retrieve_metadata_from('https://127.0.0.1:8080/foo')

    def test_link_local_http_is_not_allowed(self):
        self.assert_host_is_not_allowed('http://169.254.0.1/foo')

    def test_link_local_https_is_not_allowed(self):
        self.assert_host_is_not_allowed('https://169.254.0.1/foo')

    def test_non_link_local_nonallowed_url(self):
        self.assert_host_is_not_allowed('http://169.1.2.3/foo')

    def test_error_raised_on_nonallowed_url(self):
        self.assert_host_is_not_allowed('http://somewhere.com/foo')

    def test_external_host_not_allowed_if_https(self):
        self.assert_host_is_not_allowed('https://somewhere.com/foo')


class TestUnsigned(unittest.TestCase):
    def test_copy_returns_same_object(self):
        self.assertIs(botocore.UNSIGNED, copy.copy(botocore.UNSIGNED))

    def test_deepcopy_returns_same_object(self):
        self.assertIs(botocore.UNSIGNED, copy.deepcopy(botocore.UNSIGNED))


class TestInstanceMetadataFetcher(unittest.TestCase):
    def setUp(self):
        urllib3_session_send = 'botocore.httpsession.URLLib3Session.send'
        self._urllib3_patch = mock.patch(urllib3_session_send)
        self._send = self._urllib3_patch.start()
        self._imds_responses = []
        self._send.side_effect = self.get_imds_response
        self._role_name = 'role-name'
        self._creds = {
            'AccessKeyId': 'spam',
            'SecretAccessKey': 'eggs',
            'Token': 'spam-token',
            'Expiration': 'something',
        }
        self._expected_creds = {
            'access_key': self._creds['AccessKeyId'],
            'secret_key': self._creds['SecretAccessKey'],
            'token': self._creds['Token'],
            'expiry_time': self._creds['Expiration'],
            'role_name': self._role_name
        }

    def tearDown(self):
        self._urllib3_patch.stop()

    def add_imds_response(self, body, status_code=200):
        response = botocore.awsrequest.AWSResponse(
            url='http://169.254.169.254/',
            status_code=status_code,
            headers={},
            raw=RawResponse(body)
        )
        self._imds_responses.append(response)

    def add_get_role_name_imds_response(self, role_name=None):
        if role_name is None:
            role_name = self._role_name
        self.add_imds_response(body=role_name.encode('utf-8'))

    def add_get_credentials_imds_response(self, creds=None):
        if creds is None:
            creds = self._creds
        self.add_imds_response(body=json.dumps(creds).encode('utf-8'))

    def add_get_token_imds_response(self, token, status_code=200):
        self.add_imds_response(body=token.encode('utf-8'),
                               status_code=status_code)

    def add_metadata_token_not_supported_response(self):
        self.add_imds_response(b'', status_code=404)

    def add_imds_connection_error(self, exception):
        self._imds_responses.append(exception)

    def add_default_imds_responses(self):
        self.add_get_token_imds_response(token='token')
        self.add_get_role_name_imds_response()
        self.add_get_credentials_imds_response()

    def get_imds_response(self, request):
        response = self._imds_responses.pop(0)
        if isinstance(response, Exception):
            raise response
        return response

    def _test_imds_base_url(self, config, expected_url):
        self.add_default_imds_responses()

        fetcher = InstanceMetadataFetcher(config=config)
        result = fetcher.retrieve_iam_role_credentials()

        self.assertEqual(result, self._expected_creds)
        self.assertEqual(fetcher.get_base_url(), expected_url)

    def test_disabled_by_environment(self):
        env = {'AWS_EC2_METADATA_DISABLED': 'true'}
        fetcher = InstanceMetadataFetcher(env=env)
        result = fetcher.retrieve_iam_role_credentials()
        self.assertEqual(result, {})
        self._send.assert_not_called()

    def test_disabled_by_environment_mixed_case(self):
        env = {'AWS_EC2_METADATA_DISABLED': 'tRuE'}
        fetcher = InstanceMetadataFetcher(env=env)
        result = fetcher.retrieve_iam_role_credentials()
        self.assertEqual(result, {})
        self._send.assert_not_called()

    def test_disabling_env_var_not_true(self):
        url = 'https://example.com/'
        env = {'AWS_EC2_METADATA_DISABLED': 'false'}

        self.add_default_imds_responses()

        fetcher = InstanceMetadataFetcher(base_url=url, env=env)
        result = fetcher.retrieve_iam_role_credentials()

        self.assertEqual(result, self._expected_creds)

    def test_ec2_metadata_endpoint_service_mode(self):
        configs = [({'ec2_metadata_service_endpoint_mode': 'ipv6'},
                    'http://[fd00:ec2::254]/'),
                ({'ec2_metadata_service_endpoint_mode': 'ipv6'},
                 'http://[fd00:ec2::254]/'),
                ({'ec2_metadata_service_endpoint_mode': 'ipv4'},
                 'http://169.254.169.254/'),
                ({'ec2_metadata_service_endpoint_mode': 'foo'},
                 'http://169.254.169.254/'),
                ({'ec2_metadata_service_endpoint_mode': 'ipv6',
                'ec2_metadata_service_endpoint': 'http://[fd00:ec2::010]/'},
                'http://[fd00:ec2::010]/')]

        for config, expected_url in configs:
            self._test_imds_base_url(config, expected_url)

    def test_metadata_endpoint(self):
        urls = ['http://fd00:ec2:0000:0000:0000:0000:0000:0000/',
                'http://[fd00:ec2::010]/', 'http://192.168.1.1/']
        for url in urls:
            self.assertTrue(is_valid_uri(url))

    def test_ipv6_endpoint_no_brackets_env_var_set(self):
        url = 'http://fd00:ec2::010/'
        config = {'ec2_metadata_service_endpoint': url}
        self.assertFalse(is_valid_ipv6_endpoint_url(url))

    def test_ipv6_invalid_endpoint(self):
        url = 'not.a:valid:dom@in'
        config = {'ec2_metadata_service_endpoint': url}
        with self.assertRaises(InvalidIMDSEndpointError):
            InstanceMetadataFetcher(config=config)

    def test_ipv6_endpoint_env_var_set_and_args(self):
        url = 'http://[fd00:ec2::254]/'
        url_arg = 'http://fd00:ec2:0000:0000:0000:8a2e:0370:7334/'
        config = {'ec2_metadata_service_endpoint': url}

        self.add_default_imds_responses()

        fetcher = InstanceMetadataFetcher(config=config, base_url=url_arg)
        result = fetcher.retrieve_iam_role_credentials()

        self.assertEqual(result, self._expected_creds)
        self.assertEqual(fetcher.get_base_url(), url_arg)

    def test_ipv6_imds_not_allocated(self):
        url = 'http://fd00:ec2:0000:0000:0000:0000:0000:0000/'
        config = {'ec2_metadata_service_endpoint': url}

        self.add_imds_response(
            status_code=400, body=b'{}')

        fetcher = InstanceMetadataFetcher(config=config)
        result = fetcher.retrieve_iam_role_credentials()
        self.assertEqual(result, {})

    def test_ipv6_imds_empty_config(self):
        configs = [({'ec2_metadata_service_endpoint': ''},'http://169.254.169.254/'),
                ({'ec2_metadata_service_endpoint_mode': ''}, 'http://169.254.169.254/'),
                ({}, 'http://169.254.169.254/'),
                (None, 'http://169.254.169.254/')]

        for config, expected_url in configs:
            self._test_imds_base_url(config, expected_url)

    def test_includes_user_agent_header(self):
        user_agent = 'my-user-agent'
        self.add_default_imds_responses()

        InstanceMetadataFetcher(
            user_agent=user_agent).retrieve_iam_role_credentials()

        self.assertEqual(self._send.call_count, 3)
        for call in self._send.calls:
            self.assertTrue(call[0][0].headers['User-Agent'], user_agent)

    def test_non_200_response_for_role_name_is_retried(self):
        # Response for role name that have a non 200 status code should
        # be retried.
        self.add_get_token_imds_response(token='token')
        self.add_imds_response(
            status_code=429, body=b'{"message": "Slow down"}')
        self.add_get_role_name_imds_response()
        self.add_get_credentials_imds_response()
        result = InstanceMetadataFetcher(
            num_attempts=2).retrieve_iam_role_credentials()
        self.assertEqual(result, self._expected_creds)

    def test_http_connection_error_for_role_name_is_retried(self):
        # Connection related errors should be retried
        self.add_get_token_imds_response(token='token')
        self.add_imds_connection_error(ConnectionClosedError(endpoint_url=''))
        self.add_get_role_name_imds_response()
        self.add_get_credentials_imds_response()
        result = InstanceMetadataFetcher(
            num_attempts=2).retrieve_iam_role_credentials()
        self.assertEqual(result, self._expected_creds)

    def test_empty_response_for_role_name_is_retried(self):
        # Response for role name that have a non 200 status code should
        # be retried.
        self.add_get_token_imds_response(token='token')
        self.add_imds_response(body=b'')
        self.add_get_role_name_imds_response()
        self.add_get_credentials_imds_response()
        result = InstanceMetadataFetcher(
            num_attempts=2).retrieve_iam_role_credentials()
        self.assertEqual(result, self._expected_creds)

    def test_non_200_response_is_retried(self):
        self.add_get_token_imds_response(token='token')
        self.add_get_role_name_imds_response()
        # Response for creds that has a 200 status code but has an empty
        # body should be retried.
        self.add_imds_response(
            status_code=429, body=b'{"message": "Slow down"}')
        self.add_get_credentials_imds_response()
        result = InstanceMetadataFetcher(
            num_attempts=2).retrieve_iam_role_credentials()
        self.assertEqual(result, self._expected_creds)

    def test_http_connection_errors_is_retried(self):
        self.add_get_token_imds_response(token='token')
        self.add_get_role_name_imds_response()
        # Connection related errors should be retried
        self.add_imds_connection_error(ConnectionClosedError(endpoint_url=''))
        self.add_get_credentials_imds_response()
        result = InstanceMetadataFetcher(
            num_attempts=2).retrieve_iam_role_credentials()
        self.assertEqual(result, self._expected_creds)

    def test_empty_response_is_retried(self):
        self.add_get_token_imds_response(token='token')
        self.add_get_role_name_imds_response()
        # Response for creds that has a 200 status code but is empty.
        # This should be retried.
        self.add_imds_response(body=b'')
        self.add_get_credentials_imds_response()
        result = InstanceMetadataFetcher(
            num_attempts=2).retrieve_iam_role_credentials()
        self.assertEqual(result, self._expected_creds)

    def test_invalid_json_is_retried(self):
        self.add_get_token_imds_response(token='token')
        self.add_get_role_name_imds_response()
        # Response for creds that has a 200 status code but is invalid JSON.
        # This should be retried.
        self.add_imds_response(body=b'{"AccessKey":')
        self.add_get_credentials_imds_response()
        result = InstanceMetadataFetcher(
            num_attempts=2).retrieve_iam_role_credentials()
        self.assertEqual(result, self._expected_creds)

    def test_exhaust_retries_on_role_name_request(self):
        self.add_get_token_imds_response(token='token')
        self.add_imds_response(status_code=400, body=b'')
        result = InstanceMetadataFetcher(
            num_attempts=1).retrieve_iam_role_credentials()
        self.assertEqual(result, {})

    def test_exhaust_retries_on_credentials_request(self):
        self.add_get_token_imds_response(token='token')
        self.add_get_role_name_imds_response()
        self.add_imds_response(status_code=400, body=b'')
        result = InstanceMetadataFetcher(
            num_attempts=1).retrieve_iam_role_credentials()
        self.assertEqual(result, {})

    def test_missing_fields_in_credentials_response(self):
        self.add_get_token_imds_response(token='token')
        self.add_get_role_name_imds_response()
        # Response for creds that has a 200 status code and a JSON body
        # representing an error. We do not necessarily want to retry this.
        self.add_imds_response(
            body=b'{"Code":"AssumeRoleUnauthorizedAccess","Message":"error"}')
        result = InstanceMetadataFetcher().retrieve_iam_role_credentials()
        self.assertEqual(result, {})

    def test_token_is_included(self):
        user_agent = 'my-user-agent'
        self.add_default_imds_responses()

        result = InstanceMetadataFetcher(
            user_agent=user_agent).retrieve_iam_role_credentials()

        # Check that subsequent calls after getting the token include the token.
        self.assertEqual(self._send.call_count, 3)
        for call in self._send.call_args_list[1:]:
            self.assertEqual(call[0][0].headers['x-aws-ec2-metadata-token'], 'token')
        self.assertEqual(result, self._expected_creds)

    def test_metadata_token_not_supported_404(self):
        user_agent = 'my-user-agent'
        self.add_imds_response(b'', status_code=404)
        self.add_get_role_name_imds_response()
        self.add_get_credentials_imds_response()

        result = InstanceMetadataFetcher(
            user_agent=user_agent).retrieve_iam_role_credentials()

        for call in self._send.call_args_list[1:]:
            self.assertNotIn('x-aws-ec2-metadata-token', call[0][0].headers)
        self.assertEqual(result, self._expected_creds)

    def test_metadata_token_not_supported_403(self):
        user_agent = 'my-user-agent'
        self.add_imds_response(b'', status_code=403)
        self.add_get_role_name_imds_response()
        self.add_get_credentials_imds_response()

        result = InstanceMetadataFetcher(
            user_agent=user_agent).retrieve_iam_role_credentials()

        for call in self._send.call_args_list[1:]:
            self.assertNotIn('x-aws-ec2-metadata-token', call[0][0].headers)
        self.assertEqual(result, self._expected_creds)

    def test_metadata_token_not_supported_405(self):
        user_agent = 'my-user-agent'
        self.add_imds_response(b'', status_code=405)
        self.add_get_role_name_imds_response()
        self.add_get_credentials_imds_response()

        result = InstanceMetadataFetcher(
            user_agent=user_agent).retrieve_iam_role_credentials()

        for call in self._send.call_args_list[1:]:
            self.assertNotIn('x-aws-ec2-metadata-token', call[0][0].headers)
        self.assertEqual(result, self._expected_creds)

    def test_metadata_token_not_supported_timeout(self):
        user_agent = 'my-user-agent'
        self.add_imds_connection_error(ReadTimeoutError(endpoint_url='url'))
        self.add_get_role_name_imds_response()
        self.add_get_credentials_imds_response()

        result = InstanceMetadataFetcher(
            user_agent=user_agent).retrieve_iam_role_credentials()

        for call in self._send.call_args_list[1:]:
            self.assertNotIn('x-aws-ec2-metadata-token', call[0][0].headers)
        self.assertEqual(result, self._expected_creds)

    def test_token_not_supported_exhaust_retries(self):
        user_agent = 'my-user-agent'
        self.add_imds_connection_error(ConnectTimeoutError(endpoint_url='url'))
        self.add_get_role_name_imds_response()
        self.add_get_credentials_imds_response()

        result = InstanceMetadataFetcher(
            user_agent=user_agent).retrieve_iam_role_credentials()

        for call in self._send.call_args_list[1:]:
            self.assertNotIn('x-aws-ec2-metadata-token', call[0][0].headers)
        self.assertEqual(result, self._expected_creds)

    def test_metadata_token_bad_request_yields_no_credentials(self):
        user_agent = 'my-user-agent'
        self.add_imds_response(b'', status_code=400)
        result = InstanceMetadataFetcher(
            user_agent=user_agent).retrieve_iam_role_credentials()
        self.assertEqual(result, {})


class TestSSOTokenFetcher(unittest.TestCase):
    def setUp(self):
        super(TestSSOTokenFetcher, self).setUp()
        self.cache = {}
        self.start_url = 'https://d-abc123.awsapps.com/start'
        self.sso_region = 'us-west-2'
        # The token cache key is the sha1 of the start url
        self.token_cache_key = '40a89917e3175433e361b710a9d43528d7f1890a'
        self.client_id_key = 'botocore-client-id-us-west-2'
        # This is just an arbitrary point in time that we can pin to
        self.now = datetime.datetime(2008, 9, 23, 12, 26, 40, tzinfo=tzutc())
        self.now_timestamp = 1222172800
        self.mock_time_fetcher = mock.Mock(return_value=self.now)
        self.mock_sleep = mock.Mock()
        self.sso_oidc = Session().create_client(
            'sso-oidc',
            region_name='us-west-2',
        )
        self.stubber = Stubber(self.sso_oidc)
        self.mock_session = mock.Mock(spec=Session)
        self.mock_session.create_client.return_value = self.sso_oidc
        self.sso_token_fetcher = SSOTokenFetcher(
            self.sso_region,
            client_creator=self.mock_session.create_client,
            cache=self.cache,
            time_fetcher=self.mock_time_fetcher,
            sleep=self.mock_sleep,
        )

        self.register_expected_params = {
            'clientName': 'botocore-client-1222172800',
            'clientType': 'public',
        }
        self.register_response = {
            'clientSecretExpiresAt': self.now_timestamp + 1000,
            'clientId': 'foo-client-id',
            'clientSecret': 'foo-client-secret',
        }

        self.authorization_expected_params = {
            'clientId': 'foo-client-id',
            'clientSecret': 'foo-client-secret',
            'startUrl': 'https://d-abc123.awsapps.com/start',
        }
        self.authorization_response = {
            'interval': 1,
            'expiresIn': 600,
            'userCode': 'foo',
            'deviceCode': 'foo-device-code',
            'verificationUri': 'https://sso.fake/device',
            'verificationUriComplete': 'https://sso.fake/device?user_code=foo',
        }

        self.token_expected_params = {
            'grantType': 'urn:ietf:params:oauth:grant-type:device_code',
            'clientId': 'foo-client-id',
            'clientSecret': 'foo-client-secret',
            'deviceCode': 'foo-device-code',
        }
        self.token_response = {
            'expiresIn': 28800,
            'tokenType': 'Bearer',
            'accessToken': 'foo.token.string',
        }

    def _expires_at(self, seconds):
        return self.now + datetime.timedelta(seconds=seconds)

    def _add_register_client_response(self):
        self.stubber.add_response(
            'register_client',
            self.register_response,
            self.register_expected_params,
        )

    def _add_start_device_authorization_response(self):
        self.stubber.add_response(
            'start_device_authorization',
            self.authorization_response,
            self.authorization_expected_params,
        )

    def _add_create_token_response(self):
        self.stubber.add_response(
            'create_token',
            self.token_response,
            self.token_expected_params,
        )

    def _add_basic_device_auth_flow_responses(self):
        self._add_register_client_response()
        self._add_start_device_authorization_response()
        self._add_create_token_response()

    def test_basic_fetch_token(self):
        self._add_basic_device_auth_flow_responses()

        with self.stubber:
            token = self.sso_token_fetcher.fetch_token(self.start_url)
        self.assertEqual(token.get('accessToken'), 'foo.token.string')
        self.stubber.assert_no_pending_responses()

    def test_fetch_token_writes_cache(self):
        self._add_basic_device_auth_flow_responses()

        with self.stubber:
            token = self.sso_token_fetcher.fetch_token(self.start_url)
        self.assertEqual(token.get('accessToken'), 'foo.token.string')
        self.stubber.assert_no_pending_responses()

        expected_client_id = {
            'clientId': 'foo-client-id',
            'clientSecret': 'foo-client-secret',
            'expiresAt': self._expires_at(1000),
        }
        self.assertEqual(self.cache[self.client_id_key], expected_client_id)

        expected_token = {
            'region': self.sso_region,
            'startUrl': self.start_url,
            'accessToken': 'foo.token.string',
            'expiresAt': self._expires_at(28800),
        }
        self.assertEqual(self.cache[self.token_cache_key], expected_token)

    def test_fetch_token_respects_cached_client_id(self):
        expected_client_id = {
            'clientId': 'bar-client-id',
            'clientSecret': 'bar-client-secret',
            'expiresAt': self._expires_at(1000),
        }
        self.cache[self.client_id_key] = expected_client_id

        self.authorization_expected_params.update(
            clientId='bar-client-id',
            clientSecret='bar-client-secret',
        )
        self._add_start_device_authorization_response()
        self.token_expected_params.update(
            clientId='bar-client-id',
            clientSecret='bar-client-secret',
        )
        self._add_create_token_response()

        with self.stubber:
            token = self.sso_token_fetcher.fetch_token(self.start_url)
        self.assertEqual(token.get('accessToken'), 'foo.token.string')
        self.stubber.assert_no_pending_responses()

        # Ensure the cached client-id hasn't changed
        self.assertEqual(self.cache[self.client_id_key], expected_client_id)

    def test_fetch_token_respects_cached_token(self):
        expected_token = {
            'region': self.sso_region,
            'startUrl': self.start_url,
            'accessToken': 'bar.token.string',
            'expiresAt': self._expires_at(28800),
        }
        self.cache[self.token_cache_key] = expected_token

        with self.stubber:
            token = self.sso_token_fetcher.fetch_token(self.start_url)
        self.assertEqual(token.get('accessToken'), 'bar.token.string')
        self.stubber.assert_no_pending_responses()

        # Ensure the cached token hasn't changed
        self.assertEqual(self.cache[self.token_cache_key], expected_token)

    def test_fetch_token_expired_cache(self):
        expired_client_id = {
            'clientId': 'bar-client-id',
            'clientSecret': 'bar-client-secret',
            'expiresAt': self._expires_at(-1),
        }
        self.cache[self.client_id_key] = expired_client_id
        expired_token = {
            'accessToken': 'bar.token.string',
            'expiresAt': self._expires_at(-1),
        }
        self.cache[self.token_cache_key] = expired_token

        self._add_basic_device_auth_flow_responses()
        with self.stubber:
            token = self.sso_token_fetcher.fetch_token(self.start_url)
        self.assertEqual(token.get('accessToken'), 'foo.token.string')
        self.stubber.assert_no_pending_responses()

        # Ensure the expired cache items were replaced
        expected_client_id = {
            'clientId': 'foo-client-id',
            'clientSecret': 'foo-client-secret',
            'expiresAt': self._expires_at(1000),
        }
        self.assertEqual(self.cache[self.client_id_key], expected_client_id)
        expected_token = {
            'region': self.sso_region,
            'startUrl': self.start_url,
            'accessToken': 'foo.token.string',
            'expiresAt': self._expires_at(28800),
        }
        self.assertEqual(self.cache[self.token_cache_key], expected_token)

    def test_fetch_token_respects_authorization_pending(self):
        self._add_register_client_response()
        self._add_start_device_authorization_response()
        self.stubber.add_client_error(
            'create_token',
            service_error_code='AuthorizationPendingException',
            expected_params=self.token_expected_params,
        )
        self._add_create_token_response()

        with self.stubber:
            token = self.sso_token_fetcher.fetch_token(self.start_url)
        self.assertEqual(token.get('accessToken'), 'foo.token.string')
        self.stubber.assert_no_pending_responses()

    def test_fetch_token_respects_slow_down(self):
        self._add_register_client_response()
        self._add_start_device_authorization_response()
        self.stubber.add_client_error(
            'create_token',
            service_error_code='SlowDownException',
            expected_params=self.token_expected_params,
        )
        self._add_create_token_response()

        with self.stubber:
            token = self.sso_token_fetcher.fetch_token(self.start_url)
        self.assertEqual(token.get('accessToken'), 'foo.token.string')
        self.stubber.assert_no_pending_responses()
        # We should have slept for longer due to the slow down exception
        # The base delay is 1, plus 5 for the slow down exception
        self.mock_sleep.assert_called_with(6)

    def test_fetch_token_default_interval(self):
        del self.authorization_response['interval']
        self._add_register_client_response()
        self._add_start_device_authorization_response()
        self.stubber.add_client_error(
            'create_token',
            service_error_code='AuthorizationPendingException',
            expected_params=self.token_expected_params,
        )
        self._add_create_token_response()
        with self.stubber:
            token = self.sso_token_fetcher.fetch_token(self.start_url)
        self.assertEqual(token.get('accessToken'), 'foo.token.string')
        self.stubber.assert_no_pending_responses()
        self.mock_sleep.assert_called_with(5)

    def test_fetch_token_force_refresh(self):
        expected_token = {
            'region': self.sso_region,
            'startUrl': self.start_url,
            'accessToken': 'bar.token.string',
            'expiresAt': self._expires_at(28800),
        }
        self.cache[self.token_cache_key] = expected_token

        self._add_basic_device_auth_flow_responses()
        with self.stubber:
            fetcher = self.sso_token_fetcher
            token = fetcher.fetch_token(self.start_url, force_refresh=True)
        # Ensure we get a new token even though the old one was still valid
        self.assertEqual(token.get('accessToken'), 'foo.token.string')
        self.stubber.assert_no_pending_responses()

    def test_on_pending_authorization_callback_called(self):
        handler = mock.Mock()
        self.sso_token_fetcher = SSOTokenFetcher(
            self.sso_region,
            client_creator=self.mock_session.create_client,
            cache=self.cache,
            time_fetcher=self.mock_time_fetcher,
            sleep=self.mock_sleep,
            on_pending_authorization=handler,
        )
        self._add_basic_device_auth_flow_responses()
        with self.stubber:
            self.sso_token_fetcher.fetch_token(self.start_url)
        self.stubber.assert_no_pending_responses()
        handler.assert_called_with(
            interval=1,
            userCode='foo',
            deviceCode='foo-device-code',
            expiresAt=self._expires_at(600),
            verificationUri='https://sso.fake/device',
            verificationUriComplete='https://sso.fake/device?user_code=foo',
        )

    def test_fetch_token_authorization_expires(self):
        self._add_register_client_response()
        self._add_start_device_authorization_response()
        self.stubber.add_client_error(
            'create_token',
            service_error_code='ExpiredTokenException',
            expected_params=self.token_expected_params,
        )
        with self.stubber:
            with self.assertRaises(PendingAuthorizationExpiredError):
                self.sso_token_fetcher.fetch_token(self.start_url)
        self.stubber.assert_no_pending_responses()


class TestSSOTokenLoader(unittest.TestCase):
    def setUp(self):
        super(TestSSOTokenLoader, self).setUp()
        self.start_url = 'https://d-abc123.awsapps.com/start'
        self.cache_key = '40a89917e3175433e361b710a9d43528d7f1890a'
        self.access_token = 'totally.a.token'
        self.cached_token = {
            'accessToken': self.access_token,
            'expiresAt': '2002-10-18T03:52:38UTC'
        }
        self.cache = {}
        self.loader = SSOTokenLoader(cache=self.cache)

    def test_can_load_token_exists(self):
        self.cache[self.cache_key] = self.cached_token
        access_token = self.loader(self.start_url)
        self.assertEqual(self.access_token, access_token)

    def test_can_handle_does_not_exist(self):
        with self.assertRaises(SSOTokenLoadError):
            access_token = self.loader(self.start_url)

    def test_can_handle_invalid_cache(self):
        self.cache[self.cache_key] = {}
        with self.assertRaises(SSOTokenLoadError):
<<<<<<< HEAD
            access_token = self.loader(self.start_url)


class TestOriginalLDLibraryPath(unittest.TestCase):
    def test_swaps_original_ld_library_path(self):
        env = {'LD_LIBRARY_PATH_ORIG': '/my/original',
               'LD_LIBRARY_PATH': '/pyinstallers/version'}
        with original_ld_library_path(env):
            self.assertEqual(env['LD_LIBRARY_PATH'],
                             '/my/original')
        self.assertEqual(env['LD_LIBRARY_PATH'],
                            '/pyinstallers/version')

    def test_no_ld_library_path_original(self):
        env = {'LD_LIBRARY_PATH': '/pyinstallers/version'}
        with original_ld_library_path(env):
            self.assertIsNone(env.get('LD_LIBRARY_PATH'))
        self.assertEqual(env['LD_LIBRARY_PATH'],
                            '/pyinstallers/version')

    def test_no_ld_library_path(self):
        env = {'OTHER_VALUE': 'foo'}
        with original_ld_library_path(env):
            self.assertIsNone(env.get('LD_LIBRARY_PATH'))
            self.assertEqual(env, {'OTHER_VALUE': 'foo'})
        self.assertEqual(env, {'OTHER_VALUE': 'foo'})
=======
            self.loader(self.start_url)


@pytest.mark.parametrize(
    'header_name, headers, expected',
    (
        ('test_header', {'test_header': 'foo'}, True),
        ('Test_Header', {'test_header': 'foo'}, True),
        ('test_header', {'Test_Header': 'foo'}, True),
        ('missing_header', {'Test_Header': 'foo'}, False),
        (None, {'Test_Header': 'foo'}, False),
        ('test_header', HeadersDict({'test_header': 'foo'}), True),
        ('Test_Header', HeadersDict({'test_header': 'foo'}), True),
        ('test_header', HeadersDict({'Test_Header': 'foo'}), True),
        ('missing_header', HeadersDict({'Test_Header': 'foo'}), False),
        (None, HeadersDict({'Test_Header': 'foo'}), False),
    )
)
def test_has_header(header_name, headers, expected):
    assert has_header(header_name, headers) is expected
>>>>>>> b7599d4b
<|MERGE_RESOLUTION|>--- conflicted
+++ resolved
@@ -26,12 +26,8 @@
 from botocore import xform_name
 from botocore.compat import OrderedDict, json
 from botocore.compat import six
-<<<<<<< HEAD
-from botocore.awsrequest import AWSRequest
+from botocore.awsrequest import AWSRequest, HeadersDict
 from botocore.awsrequest import AWSResponse
-=======
-from botocore.awsrequest import AWSRequest, HeadersDict
->>>>>>> b7599d4b
 from botocore.exceptions import InvalidExpressionError, ConfigNotFound
 from botocore.exceptions import ClientError, ConnectionClosedError
 from botocore.exceptions import InvalidDNSNameError, MetadataRetrievalError
@@ -85,11 +81,8 @@
 from botocore.utils import SSOTokenFetcher
 from botocore.utils import SSOTokenLoader
 from botocore.utils import is_valid_uri, is_valid_ipv6_endpoint_url
-<<<<<<< HEAD
 from botocore.utils import original_ld_library_path
-=======
 from botocore.utils import has_header
->>>>>>> b7599d4b
 from botocore.exceptions import SSOTokenLoadError
 from botocore.utils import IMDSFetcher
 from botocore.utils import BadIMDSRequestError
@@ -3033,7 +3026,6 @@
     def test_can_handle_invalid_cache(self):
         self.cache[self.cache_key] = {}
         with self.assertRaises(SSOTokenLoadError):
-<<<<<<< HEAD
             access_token = self.loader(self.start_url)
 
 
@@ -3060,8 +3052,6 @@
             self.assertIsNone(env.get('LD_LIBRARY_PATH'))
             self.assertEqual(env, {'OTHER_VALUE': 'foo'})
         self.assertEqual(env, {'OTHER_VALUE': 'foo'})
-=======
-            self.loader(self.start_url)
 
 
 @pytest.mark.parametrize(
@@ -3080,5 +3070,4 @@
     )
 )
 def test_has_header(header_name, headers, expected):
-    assert has_header(header_name, headers) is expected
->>>>>>> b7599d4b
+    assert has_header(header_name, headers) is expected